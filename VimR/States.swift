--- conflicted
+++ resolved
@@ -248,14 +248,6 @@
 
       let workspaceToolsDict = dict[Keys.WorkspaceTool.key] as? [String: [String: Any]] ?? [:]
       let toolKeys = workspaceToolsDict.keys.flatMap { MainWindow.Tools(rawValue: $0) }
-<<<<<<< HEAD
-      guard MainWindow.Tools.all == Set(toolKeys) else {
-        return nil
-      }
-
-      self.tools = Array(toolKeys).toDict { tool in
-        return WorkspaceToolState(dict: workspaceToolsDict[tool.rawValue]!) ?? WorkspaceToolState.default[tool]!
-=======
       let missingToolKeys = MainWindow.Tools.all.subtracting(toolKeys)
 
       var tools = Array(toolKeys).toDict { tool in
@@ -263,7 +255,6 @@
       }
       missingToolKeys.forEach { missingTool in
         tools[missingTool] = WorkspaceToolState.default[missingTool]!
->>>>>>> f043147a
       }
 
       self.tools = tools
