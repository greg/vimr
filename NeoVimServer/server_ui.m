/**
 * Tae Won Ha - http://taewon.de - @hataewon
 * See LICENSE
 */

@import Foundation;

#import "Logging.h"
#import "server_globals.h"
#import "NeoVimServer.h"
#import "NeoVimUiBridgeProtocol.h"
#import "NeoVimBuffer.h"
#import "NeoVimWindow.h"
#import "NeoVimTab.h"
#import "CocoaCategories.h"
#import "DataWrapper.h"

// FileInfo and Boolean are #defined by Carbon and NeoVim: Since we don't need the Carbon versions of them, we rename
// them.
#define FileInfo CarbonFileInfo
#define Boolean CarbonBoolean

#import <nvim/vim.h>
#import <nvim/api/vim.h>
#import <nvim/ui.h>
#import <nvim/ui_bridge.h>
#import <nvim/ex_getln.h>
#import <nvim/fileio.h>
#import <nvim/undo.h>
#import <nvim/api/window.h>


#define pun_type(t, x) (*((t *) (&(x))))

typedef struct {
    UIBridgeData *bridge;
    Loop *loop;

    bool stop;
} ServerUiData;

// We declare nvim_main because it's not declared in any header files of neovim
extern int nvim_main(int argc, char **argv);

static unsigned int _default_foreground = qDefaultForeground;
static unsigned int _default_background = qDefaultBackground;
static unsigned int _default_special = qDefaultSpecial;

// The thread in which neovim's main runs
static uv_thread_t _nvim_thread;

// Condition variable used by the XPC's init to wait till our custom UI initialization is finished inside neovim
static bool _is_ui_launched = false;
static uv_mutex_t _mutex;
static uv_cond_t _condition;

static ServerUiData *_server_ui_data;

static NSString *_marked_text = nil;

static int _marked_row = 0;
static int _marked_column = 0;

// for 하 -> hanja popup, Cocoa first inserts 하, then sets marked text, cf docs/notes-on-cocoa-text-input.md
static int _marked_delta = 0;

static int _put_row = -1;
static int _put_column = -1;

static NSString *_backspace = nil;

#pragma mark Helper functions
static inline int screen_cursor_row() {
  return curwin->w_winrow + curwin->w_wrow;
}

static inline int screen_cursor_column() {
  return curwin->w_wincol + curwin->w_wcol;
}

static inline String vim_string_from(NSString *str) {
  return (String) { .data = (char *) str.cstr, .size = str.clength };
}

static bool has_dirty_docs() {
  FOR_ALL_BUFFERS(buffer) {
    if (buffer->b_p_bl == 0) {
      continue;
    }

    if (bufIsChanged(buffer)) {
      return true;
    }
  }

  return false;
}

static void insert_marked_text(NSString *markedText) {
  _marked_text = [markedText retain]; // release when the final text is input in -vimInput

  nvim_input(vim_string_from(markedText));
}

static void delete_marked_text() {
  NSUInteger length = [_marked_text lengthOfBytesUsingEncoding:NSUTF32StringEncoding] / 4;

  [_marked_text release];
  _marked_text = nil;

  for (int i = 0; i < length; i++) {
    nvim_input(vim_string_from(_backspace));
  }
}

static void run_neovim(void *arg __unused) {
  char *argv[1];
  argv[0] = "nvim";

  nvim_main(1, argv);
}

static void set_ui_size(UIBridgeData *bridge, int width, int height) {
  bridge->ui->width = width;
  bridge->ui->height = height;
  bridge->bridge.width = width;
  bridge->bridge.height = height;
}

static void server_ui_scheduler(Event event, void *d) {
  UI *ui = d;
  ServerUiData *data = ui->data;
  loop_schedule(data->loop, event);
}

static void server_ui_main(UIBridgeData *bridge, UI *ui) {
  Loop loop;
  loop_init(&loop, NULL);

  _server_ui_data = xcalloc(1, sizeof(ServerUiData));
  ui->data = _server_ui_data;
  _server_ui_data->bridge = bridge;
  _server_ui_data->loop = &loop;

  set_ui_size(bridge, 30, 15);

  _server_ui_data->stop = false;
  CONTINUE(bridge);

  uv_mutex_lock(&_mutex);
  _is_ui_launched = true;
  uv_cond_signal(&_condition);
  uv_mutex_unlock(&_mutex);

  while (!_server_ui_data->stop) {
    loop_poll_events(&loop, -1);
  }

  ui_bridge_stopped(bridge);
  loop_close(&loop, false);

  xfree(_server_ui_data);
  xfree(ui);
}

#pragma mark NeoVim's UI callbacks

static void server_ui_resize(UI *ui __unused, int width, int height) {
  int values[] = {width, height};
  NSData *data = [[NSData alloc] initWithBytes:values length:(2 * sizeof(int))];
  [_neovim_server sendMessageWithId:NeoVimServerMsgIdResize data:data];
  [data release];
}

static void server_ui_clear(UI *ui __unused) {
  [_neovim_server sendMessageWithId:NeoVimServerMsgIdClear];
}

static void server_ui_eol_clear(UI *ui __unused) {
  [_neovim_server sendMessageWithId:NeoVimServerMsgIdEolClear];
}

static void server_ui_cursor_goto(UI *ui __unused, int row, int col) {
  _put_row = row;
  _put_column = col;

  int values[] = {
    row, col,
    screen_cursor_row(), screen_cursor_column(),
    (int) curwin->w_cursor.lnum, curwin->w_cursor.col + 1
  };

  DLOG("%d:%d - %d:%d - %d:%d", values[0], values[1], values[2], values[3], values[4], values[5]);

  NSData *data = [[NSData alloc] initWithBytes:values length:(6 * sizeof(int))];
  [_neovim_server sendMessageWithId:NeoVimServerMsgIdSetPosition data:data];
  [data release];
}

static void server_ui_update_menu(UI *ui __unused) {
  [_neovim_server sendMessageWithId:NeoVimServerMsgIdSetMenu];
}

static void server_ui_busy_start(UI *ui __unused) {
  [_neovim_server sendMessageWithId:NeoVimServerMsgIdBusyStart];
}

static void server_ui_busy_stop(UI *ui __unused) {
  [_neovim_server sendMessageWithId:NeoVimServerMsgIdBusyStop];
}

static void server_ui_mouse_on(UI *ui __unused) {
  [_neovim_server sendMessageWithId:NeoVimServerMsgIdMouseOn];
}

static void server_ui_mouse_off(UI *ui __unused) {
  [_neovim_server sendMessageWithId:NeoVimServerMsgIdMouseOff];
}

<<<<<<< HEAD
static void server_ui_mode_info_set(UI *ui __unused, bool enabled __unused, Array cursor_styles __unused) {
=======
static void server_ui_cursor_style_set(UI *ui __unused, bool enabled __unused, Dictionary cursor_styles __unused) {
>>>>>>> df94a0a3
  // yet noop
}

static void server_ui_mode_change(UI *ui __unused, int mode) {
  int value = mode;
  NSData *data = [[NSData alloc] initWithBytes:&value length:(1 * sizeof(int))];
  [_neovim_server sendMessageWithId:NeoVimServerMsgIdModeChange data:data];
  [data release];
}

static void server_ui_set_scroll_region(UI *ui __unused, int top, int bot, int left, int right) {
  int values[] = {top, bot, left, right};
  NSData *data = [[NSData alloc] initWithBytes:values length:(4 * sizeof(int))];
  [_neovim_server sendMessageWithId:NeoVimServerMsgIdSetScrollRegion data:data];
  [data release];
}

static void server_ui_scroll(UI *ui __unused, int count) {
  int value = count;
  NSData *data = [[NSData alloc] initWithBytes:&value length:(1 * sizeof(int))];
  [_neovim_server sendMessageWithId:NeoVimServerMsgIdScroll data:data];
  [data release];
}

static void server_ui_highlight_set(UI *ui __unused, HlAttrs attrs) {
  FontTrait trait = FontTraitNone;
  if (attrs.italic) {
    trait |= FontTraitItalic;
  }
  if (attrs.bold) {
    trait |= FontTraitBold;
  }
  if (attrs.underline) {
    trait |= FontTraitUnderline;
  }
  if (attrs.undercurl) {
    trait |= FontTraitUndercurl;
  }
  CellAttributes cellAttrs;
  cellAttrs.fontTrait = trait;

  unsigned int fg = attrs.foreground == -1 ? _default_foreground : pun_type(unsigned int, attrs.foreground);
  unsigned int bg = attrs.background == -1 ? _default_background : pun_type(unsigned int, attrs.background);

  cellAttrs.foreground = attrs.reverse ? bg : fg;
  cellAttrs.background = attrs.reverse ? fg : bg;
  cellAttrs.special = attrs.special == -1 ? _default_special : pun_type(unsigned int, attrs.special);

  NSData *data = [[NSData alloc] initWithBytes:&cellAttrs length:sizeof(CellAttributes)];
  [_neovim_server sendMessageWithId:NeoVimServerMsgIdSetHighlightAttributes data:data];
  [data release];
}

static void server_ui_put(UI *ui __unused, uint8_t *str, size_t len) {
  NSString *string = [[NSString alloc] initWithBytes:str length:len encoding:NSUTF8StringEncoding];
  int cursor[] = {screen_cursor_row(), screen_cursor_column()};

  NSMutableData *data = [[NSMutableData alloc]
    initWithCapacity:2 * sizeof(int) + [string lengthOfBytesUsingEncoding:NSUTF8StringEncoding]];
  [data appendBytes:cursor length:2 * sizeof(int)];
  [data appendData:[string dataUsingEncoding:NSUTF8StringEncoding]];

  if (_marked_text != nil && _marked_row == _put_row && _marked_column == _put_column) {
    DLOG("putting marked text: '%s'", string.cstr);
    [_neovim_server sendMessageWithId:NeoVimServerMsgIdPutMarked data:data];
  } else if (_marked_text != nil && len == 0 && _marked_row == _put_row && _marked_column == _put_column - 1) {
    DLOG("putting marked text cuz zero");
    [_neovim_server sendMessageWithId:NeoVimServerMsgIdPutMarked data:data];
  } else {
    DLOG("putting non-marked text: '%s'", string.cstr);
    [_neovim_server sendMessageWithId:NeoVimServerMsgIdPut data:data];
  }

  _put_column += 1;

  [data release];
  [string release];
}

static void server_ui_bell(UI *ui __unused) {
  [_neovim_server sendMessageWithId:NeoVimServerMsgIdBell];
}

static void server_ui_visual_bell(UI *ui __unused) {
  [_neovim_server sendMessageWithId:NeoVimServerMsgIdVisualBell];
}

static void server_ui_flush(UI *ui __unused) {
  [_neovim_server sendMessageWithId:NeoVimServerMsgIdFlush];
}

static void server_ui_update_fg(UI *ui __unused, int fg) {
  int value[1];

  if (fg == -1) {
    value[0] = _default_foreground;
    NSData *data = [[NSData alloc] initWithBytes:value length:(1 * sizeof(int))];
    [_neovim_server sendMessageWithId:NeoVimServerMsgIdSetForeground data:data];
    [data release];

    return;
  }

  _default_foreground = pun_type(unsigned int, fg);

  value[0] = fg;
  NSData *data = [[NSData alloc] initWithBytes:value length:(1 * sizeof(int))];
  [_neovim_server sendMessageWithId:NeoVimServerMsgIdSetForeground data:data];
  [data release];
}

static void server_ui_update_bg(UI *ui __unused, int bg) {
  int value[1];

  if (bg == -1) {
    value[0] = _default_background;
    NSData *data = [[NSData alloc] initWithBytes:value length:(1 * sizeof(int))];
    [_neovim_server sendMessageWithId:NeoVimServerMsgIdSetBackground data:data];
    [data release];

    return;
  }

  _default_background = pun_type(unsigned int, bg);
  value[0] = bg;
  NSData *data = [[NSData alloc] initWithBytes:value length:(1 * sizeof(int))];
  [_neovim_server sendMessageWithId:NeoVimServerMsgIdSetBackground data:data];
  [data release];
}

static void server_ui_update_sp(UI *ui __unused, int sp) {
  int value[2];

  if (sp == -1) {
    value[0] = _default_special;
    NSData *data = [[NSData alloc] initWithBytes:&value length:(1 * sizeof(int))];
    [_neovim_server sendMessageWithId:NeoVimServerMsgIdSetSpecial data:data];
    [data release];

    return;
  }

  _default_special = pun_type(unsigned int, sp);
  value[0] = sp;
  NSData *data = [[NSData alloc] initWithBytes:&value length:(1 * sizeof(int))];
  [_neovim_server sendMessageWithId:NeoVimServerMsgIdSetSpecial data:data];
  [data release];
}

static void server_ui_set_title(UI *ui __unused, char *title) {
  if (title == NULL) {
    return;
  }

  NSString *string = [[NSString alloc] initWithCString:title encoding:NSUTF8StringEncoding];
  [_neovim_server sendMessageWithId:NeoVimServerMsgIdSetTitle data:[string dataUsingEncoding:NSUTF8StringEncoding]];
  [string release];
}

static void server_ui_set_icon(UI *ui __unused, char *icon) {
  if (icon == NULL) {
    return;
  }

  NSString *string = [[NSString alloc] initWithCString:icon encoding:NSUTF8StringEncoding];
  [_neovim_server sendMessageWithId:NeoVimServerMsgIdSetIcon data:[string dataUsingEncoding:NSUTF8StringEncoding]];
  [string release];
}

static void server_ui_stop(UI *ui __unused) {
  [_neovim_server sendMessageWithId:NeoVimServerMsgIdStop];

  ServerUiData *data = (ServerUiData *) ui->data;
  data->stop = true;
}

#pragma mark Public
// called by neovim

void custom_ui_start(void) {
  UI *ui = xcalloc(1, sizeof(UI));

  ui->rgb = true;
  ui->stop = server_ui_stop;
  ui->resize = server_ui_resize;
  ui->clear = server_ui_clear;
  ui->eol_clear = server_ui_eol_clear;
  ui->cursor_goto = server_ui_cursor_goto;
  ui->update_menu = server_ui_update_menu;
  ui->busy_start = server_ui_busy_start;
  ui->busy_stop = server_ui_busy_stop;
  ui->mouse_on = server_ui_mouse_on;
  ui->mouse_off = server_ui_mouse_off;
  ui->mode_info_set = server_ui_mode_info_set;
  ui->mode_change = server_ui_mode_change;
  ui->set_scroll_region = server_ui_set_scroll_region;
  ui->scroll = server_ui_scroll;
  ui->highlight_set = server_ui_highlight_set;
  ui->put = server_ui_put;
  ui->bell = server_ui_bell;
  ui->visual_bell = server_ui_visual_bell;
  ui->update_fg = server_ui_update_fg;
  ui->update_bg = server_ui_update_bg;
  ui->update_sp = server_ui_update_sp;
  ui->flush = server_ui_flush;
  ui->suspend = NULL;
  ui->set_title = server_ui_set_title;
  ui->set_icon = server_ui_set_icon;

  ui_bridge_attach(ui, server_ui_main, server_ui_scheduler);
}

void custom_ui_autocmds_groups(
    event_T event, char_u *fname, char_u *fname_io, int group, bool force, buf_T *buf, exarg_T *eap
) {
  // We don't need these events in the UI (yet) and they slow down scrolling: Enable them, if necessary, only after
  // optimizing the scrolling.
  if (event == EVENT_CURSORMOVED || event == EVENT_CURSORMOVEDI) {
    return;
  }

  @autoreleasepool {
    DLOG("got event %d for file %s in group %d.", event, fname, group);

//    if (event == EVENT_TEXTCHANGED
//      || event == EVENT_TEXTCHANGEDI
//      || event == EVENT_BUFWRITEPOST
//      || event == EVENT_BUFLEAVE)
//    {
//      send_dirty_status();
//    }

    NSUInteger eventCode = event;

    NSMutableData *data;
    if (buf == NULL) {
      data = [[NSMutableData alloc] initWithBytes:&eventCode length:sizeof(NSUInteger)];
    } else {
      NSInteger bufHandle = buf->handle;

      data = [[NSMutableData alloc] initWithCapacity:(sizeof(NSUInteger) + sizeof(NSInteger))];
      [data appendBytes:&eventCode length:sizeof(NSUInteger)];
      [data appendBytes:&bufHandle length:sizeof(NSInteger)];
    }

    [_neovim_server sendMessageWithId:NeoVimServerMsgIdAutoCommandEvent data:data];

    [data release];
  }
}

#pragma mark Other help functions
void start_neovim() {
  // set $VIMRUNTIME to ${RESOURCE_PATH_OF_XPC_BUNDLE}/runtime
  NSString *bundlePath = [NSBundle bundleForClass:[NeoVimServer class]].bundlePath;
  NSString *resourcesPath = [bundlePath.stringByDeletingLastPathComponent stringByAppendingPathComponent:@"Resources"];
  NSString *runtimePath = [resourcesPath stringByAppendingPathComponent:@"runtime"];
  setenv("VIMRUNTIME", runtimePath.fileSystemRepresentation, true);

  // Set $LANG to en_US.UTF-8 such that the copied text to the system clipboard is not garbled.
  setenv("LANG", "en_US.UTF-8", true);

  uv_mutex_init(&_mutex);
  uv_cond_init(&_condition);

  uv_thread_create(&_nvim_thread, run_neovim, NULL);
  DLOG("NeoVim started");

  // continue only after our UI main code for neovim has been fully initialized
  uv_mutex_lock(&_mutex);
  while (!_is_ui_launched) {
    uv_cond_wait(&_condition, &_mutex);
  }
  uv_mutex_unlock(&_mutex);

  uv_cond_destroy(&_condition);
  uv_mutex_destroy(&_mutex);

  _backspace = [[NSString alloc] initWithString:@"<BS>"];

  bool value = msg_didany > 0;
  NSData *data = [[NSData alloc] initWithBytes:&value length:sizeof(bool)];
  [_neovim_server sendMessageWithId:NeoVimServerMsgIdNeoVimReady data:data];
  [data release];
}

void quit_neovim() {
  DLOG("NeoVimServer exiting...");
  CFRunLoopStop(_mainRunLoop);
}

#pragma mark Functions for neovim's main loop

typedef NSData *(^work_block)(NSData *);

static void work_and_write_data_sync(void **argv, work_block block) {
  @autoreleasepool {
    NSCondition *outputCondition = argv[1];
    [outputCondition lock];

    NSData *data = argv[0];
    DataWrapper *wrapper = argv[2];
    wrapper.data = block(data);
    wrapper.dataReady = YES;
    [data release]; // retained in local_server_callback

    [outputCondition signal];
    [outputCondition unlock];
  }
}

//static void work_async(void **argv, work_block block) {
//  @autoreleasepool {
//    NSData *data = argv[0];
//    block(data);
//    [data release]; // retained in local_server_callback
//  }
//}

static NSString *escaped_filename(NSString *filename) {
  const char *file_system_rep = filename.fileSystemRepresentation;

  char *escaped_filename = vim_strsave_fnameescape(file_system_rep, 0);
  NSString *result = [NSString stringWithCString:(const char *) escaped_filename encoding:NSUTF8StringEncoding];
  xfree(escaped_filename);

  return result;
}

static NeoVimBuffer *buffer_for(buf_T *buf) {
  // To be sure...
  if (buf == NULL) {
    return nil;
  }

  if (buf->b_p_bl == 0) {
    return nil;
  }

  NSString *fileName = nil;
  if (buf->b_ffname != NULL) {
    fileName = [NSString stringWithCString:(const char *) buf->b_ffname encoding:NSUTF8StringEncoding];
  }

  bool current = curbuf == buf;

  NeoVimBuffer *buffer = [[NeoVimBuffer alloc] initWithHandle:buf->handle
                                                unescapedPath:fileName
                                                        dirty:(bool) buf->b_changed
                                                     readOnly:(bool) buf->b_p_ro
                                                      current:current];

  return [buffer autorelease];
}

void neovim_select_window(void **argv) {
  work_and_write_data_sync(argv, ^NSData *(NSData *data) {
    int handle = ((int *) data.bytes)[0];

    FOR_ALL_TAB_WINDOWS(tab, win) {
        if (win->handle == handle) {
          Error err = ERROR_INIT;
          nvim_set_current_win(win->handle, &err);

          if (err.set) {
            WLOG("Error selecting window with handle %d: %s", win->handle, err.msg);
            return nil;
          }

          // nvim_set_current_win() does not seem to trigger a redraw.
          ui_schedule_refresh();

          return nil;
        }
      }

    return nil;
  });
}

void neovim_tabs(void **argv) {
  work_and_write_data_sync(argv, ^NSData *(NSData *data) {
    NSMutableArray *tabs = [[NSMutableArray new] autorelease];
    FOR_ALL_TABS(t) {
      NSMutableArray *windows = [NSMutableArray new];

      FOR_ALL_WINDOWS_IN_TAB(win, t) {
        NeoVimBuffer *buffer = buffer_for(win->w_buffer);
        if (buffer == nil) {
          continue;
        }

        NeoVimWindow *window = [[NeoVimWindow alloc] initWithHandle:win->handle buffer:buffer];
        [windows addObject:window];
        [window release];
      }

      NeoVimTab *tab = [[NeoVimTab alloc] initWithHandle:t->handle windows:windows];
      [windows release];

      [tabs addObject:tab];
      [tab release];
    }

    DLOG("tabs: %s", tabs.description.cstr);
    return [NSKeyedArchiver archivedDataWithRootObject:tabs];
  });
}

void neovim_buffers(void **argv) {
  work_and_write_data_sync(argv, ^NSData *(NSData *data) {
    NSMutableArray *buffers = [[NSMutableArray new] autorelease];
    FOR_ALL_BUFFERS(buf) {
      NeoVimBuffer *buffer = buffer_for(buf);
      if (buffer == nil) {
        continue;
      }

      [buffers addObject:buffer];
    }

    DLOG("buffers: %s", buffers.description.cstr);
    return [NSKeyedArchiver archivedDataWithRootObject:buffers];
  });
}

void neovim_vim_command_output(void **argv) {
  work_and_write_data_sync(argv, ^NSData *(NSData *data) {
    NSString *input = [[NSString alloc] initWithData:data encoding:NSUTF8StringEncoding];

    Error err = ERROR_INIT;
    String commandOutput = nvim_command_output(vim_string_from(input), &err);
    char_u *output = (char_u *) commandOutput.data;

    // FIXME: handle err.set == true
    NSString *result = nil;
    if (output == NULL) {
      WLOG("vim command output is null");
    } else if (err.set) {
      WLOG("vim command output for '%s' was not successful: %s", input.cstr, err.msg);
    } else {
      result = [[NSString alloc] initWithCString:(const char *) output encoding:NSUTF8StringEncoding];
    }

    NSData *resultData = result == nil ? nil : [NSKeyedArchiver archivedDataWithRootObject:result];

    [result release];
    [input release];

    return resultData;
  });
}

void neovim_set_bool_option(void **argv) {
  work_and_write_data_sync(argv, ^NSData *(NSData *data) {
    bool *optionValues = (bool *) data.bytes;
    bool optionValue = optionValues[0];

    const char *string = (const char *)(optionValues + 1);
    NSString *optionName = [[NSString alloc] initWithCString:string encoding:NSUTF8StringEncoding];

    Error err = ERROR_INIT;

    Object object = OBJECT_INIT;
    object.type = kObjectTypeBoolean;
    object.data.boolean = optionValue;

    DLOG("%s to set: %d", optionName.cstr, optionValue);

    nvim_set_option(vim_string_from(optionName), object, &err);

    if (err.set) {
      WLOG("Error setting the option '%s' to %d: %s", optionName.cstr, optionValue, err.msg);
    }

    [optionName release];

    return nil;
  });
}

void neovim_get_bool_option(void **argv) {
  work_and_write_data_sync(argv, ^NSData *(NSData *data) {
    NSString *option = [[NSString alloc] initWithData:data encoding:NSUTF8StringEncoding];
    bool result = false;

    Error err = ERROR_INIT;
    Object resultObj = nvim_get_option(vim_string_from(option), &err);

    if (err.set) {
      WLOG("Error getting the boolean option '%s': %s", option.cstr, err.msg);
    }

    if (resultObj.type == kObjectTypeBoolean) {
      result = resultObj.data.boolean;
    } else {
      WLOG("Error got no boolean value, but %d, for option '%s': %s", resultObj.type, option.cstr, err.msg);
    }

    [option release];

    return [NSKeyedArchiver archivedDataWithRootObject:@(result)];
  });
}

void neovim_escaped_filenames(void **argv) {
  work_and_write_data_sync(argv, ^NSData *(NSData *data) {
    NSArray *fileNames = [NSKeyedUnarchiver unarchiveObjectWithData:data];
    NSMutableArray *result = [NSMutableArray new];

    [fileNames enumerateObjectsUsingBlock:^(NSString* fileName, NSUInteger idx, BOOL *stop) {
      [result addObject:escaped_filename(fileName)];
    }];

    return [NSKeyedArchiver archivedDataWithRootObject:result];
  });
}

void neovim_has_dirty_docs(void **argv) {
  work_and_write_data_sync(argv, ^NSData *(NSData *data) {
    return [NSKeyedArchiver archivedDataWithRootObject:@(has_dirty_docs())];
  });
}

void neovim_resize(void **argv) {
  work_and_write_data_sync(argv, ^NSData *(NSData *data) {
    const int *values = data.bytes;
    int width = values[0];
    int height = values[1];

    set_ui_size(_server_ui_data->bridge, width, height);
    ui_refresh();

    return nil;
  });
}

void neovim_vim_command(void **argv) {
  work_and_write_data_sync(argv, ^NSData *(NSData *data) {
    NSString *input = [[NSString alloc] initWithData:data encoding:NSUTF8StringEncoding];

    Error err = ERROR_INIT;
    nvim_command(vim_string_from(input), &err);

    if (err.set) {
      WLOG("ERROR while executing command %s: %s", input.cstr, err.msg);
    }

    [input release];

    return nil;
  });
}

void neovim_vim_input(void **argv) {
  work_and_write_data_sync(argv, ^NSData *(NSData *data) {
    NSString *input = [[[NSString alloc] initWithData:data encoding:NSUTF8StringEncoding] autorelease];

    if (_marked_text == nil) {
      nvim_input(vim_string_from(input));
      return nil;
    }

    // Handle cases like ㅎ -> arrow key: The previously marked text is the same as the finalized text which should
    // inserted. Neovim's drawing code is optimized such that it does not call put in this case again, thus, we have
    // to manually unmark the cells in the main app.
    if ([_marked_text isEqualToString:input]) {
      DLOG("unmarking text: '%s'\t now at %d:%d", input.cstr, _put_row, _put_column);
      const char *str = _marked_text.cstr;
      size_t cellCount = mb_string2cells((const char_u *) str);

      for (int i = 1; i <= cellCount; i++) {
        DLOG("unmarking at %d:%d", _put_row, _put_column - i);
        int values[] = {_put_row, MAX(_put_column - i, 0)};

        NSData *unmarkData = [[NSData alloc] initWithBytes:values length:(2 * sizeof(int))];
        [_neovim_server sendMessageWithId:NeoVimServerMsgIdUnmark data:unmarkData];
        [unmarkData release];
      }
    }

    delete_marked_text();
    nvim_input(vim_string_from(input));

    return nil;
  });
}

void neovim_vim_input_marked_text(void **argv) {
  work_and_write_data_sync(argv, ^NSData *(NSData *data) {
    NSString *markedText = [[[NSString alloc] initWithData:data encoding:NSUTF8StringEncoding] autorelease];

    if (_marked_text == nil) {
      _marked_row = _put_row;
      _marked_column = _put_column + _marked_delta;
      DLOG("marking position: %d:%d(%d + %d)", _put_row, _marked_column, _put_column, _marked_delta);
      _marked_delta = 0;
    } else {
      delete_marked_text();
    }

    DLOG("inserting marked text '%s' at %d:%d", markedText.cstr, _put_row, _put_column);
    insert_marked_text(markedText);

    return nil;
  });
}

void neovim_delete(void **argv) {
  work_and_write_data_sync(argv, ^NSData *(NSData *data) {
    const NSInteger *values = data.bytes;
    NSInteger count = values[0];

    _marked_delta = 0;

    // Very ugly: When we want to have the Hanja for 하, Cocoa first finalizes 하, then sets the Hanja as marked text.
    // The main app will call this method when this happens, thus compute how many cell we have to go backward to
    // correctly mark the will-be-soon-inserted Hanja... See also docs/notes-on-cocoa-text-input.md
    int emptyCounter = 0;
    for (int i = 0; i < count; i++) {
      _marked_delta -= 1;

      // TODO: -1 because we assume that the cursor is one cell ahead, probably not always correct...
      schar_T character = ScreenLines[_put_row * screen_Rows + _put_column - i - emptyCounter - 1];
      if (character == 0x00 || character == ' ') {
        // FIXME: dunno yet, why we have to also match ' '...
        _marked_delta -= 1;
        emptyCounter += 1;
      }
    }

    DLOG("put cursor: %d:%d, count: %li, delta: %d", _put_row, _put_column, count, _marked_delta);

    for (int i = 0; i < count; i++) {
      nvim_input(vim_string_from(_backspace));
    }

    return nil;
  });
}

void neovim_cursor_goto(void **argv) {
  work_and_write_data_sync(argv, ^NSData *(NSData *data) {
    const int *values = data.bytes;

    Array position = ARRAY_DICT_INIT;

    position.size = 2;
    position.capacity = 2;
    position.items = xmalloc(2 * sizeof(Object));

    Object row = OBJECT_INIT;
    row.type = kObjectTypeInteger;
    row.data.integer = values[0];

    Object col = OBJECT_INIT;
    col.type = kObjectTypeInteger;
    col.data.integer = values[1];

    position.items[0] = row;
    position.items[1] = col;

    Error err = ERROR_INIT;

    nvim_win_set_cursor(nvim_get_current_win(), position, &err);
    // The above call seems to be not enough...
    nvim_input((String) { .data="<ESC>", .size=5 });

    xfree(position.items);

    return nil;
  });
}<|MERGE_RESOLUTION|>--- conflicted
+++ resolved
@@ -217,11 +217,7 @@
   [_neovim_server sendMessageWithId:NeoVimServerMsgIdMouseOff];
 }
 
-<<<<<<< HEAD
 static void server_ui_mode_info_set(UI *ui __unused, bool enabled __unused, Array cursor_styles __unused) {
-=======
-static void server_ui_cursor_style_set(UI *ui __unused, bool enabled __unused, Dictionary cursor_styles __unused) {
->>>>>>> df94a0a3
   // yet noop
 }
 
