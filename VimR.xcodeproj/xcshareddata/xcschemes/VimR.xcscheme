--- conflicted
+++ resolved
@@ -14,11 +14,7 @@
             buildForAnalyzing = "YES">
             <BuildableReference
                BuildableIdentifier = "primary"
-<<<<<<< HEAD
-               BlueprintIdentifier = "9233E5ADDAB04BD1A606793E"
-=======
                BlueprintIdentifier = "736A566B1F314E22A5B400C8"
->>>>>>> fbf773bc
                BuildableName = "libPods.a"
                BlueprintName = "Pods"
                ReferencedContainer = "container:Pods/Pods.xcodeproj">
