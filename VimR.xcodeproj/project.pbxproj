// !$*UTF8*$!
{
	archiveVersion = 1;
	classes = {
	};
	objectVersion = 46;
	objects = {

/* Begin PBXBuildFile section */
		1929B0E0C3BC59F52713D5A2 /* FoundationCommons.swift in Sources */ = {isa = PBXBuildFile; fileRef = 1929B9AF20D7BD6E5C975128 /* FoundationCommons.swift */; };
		1929B10DD8CD7EE0B8BE529F /* Scorer.swift in Sources */ = {isa = PBXBuildFile; fileRef = 1929B9D510177918080BE39B /* Scorer.swift */; };
		1929B165820D7177743B537A /* Component.swift in Sources */ = {isa = PBXBuildFile; fileRef = 1929B39DA7AC4A9B62D7CD39 /* Component.swift */; };
		1929B1E05C116514C1D3A384 /* CocoaCategories.m in Sources */ = {isa = PBXBuildFile; fileRef = 1929B5C3F2F1CA4113DABFFD /* CocoaCategories.m */; };
		1929B2E1A64297B8E05BB64A /* FileUtils.swift in Sources */ = {isa = PBXBuildFile; fileRef = 1929BA8AC40B901B20F20B71 /* FileUtils.swift */; };
		1929B3BF1DB87B57559DC27D /* Matcher.swift in Sources */ = {isa = PBXBuildFile; fileRef = 1929BEEB33113B0E33C3830F /* Matcher.swift */; };
		1929B3F5743967125F357C9F /* Matcher.swift in Sources */ = {isa = PBXBuildFile; fileRef = 1929BEEB33113B0E33C3830F /* Matcher.swift */; };
		1929B43FBA7A31F39D294CD0 /* FileItem.swift in Sources */ = {isa = PBXBuildFile; fileRef = 1929B7CB4863F80230C32D3C /* FileItem.swift */; };
		1929B462CD4935AFF6D69457 /* FileItem.swift in Sources */ = {isa = PBXBuildFile; fileRef = 1929B7CB4863F80230C32D3C /* FileItem.swift */; };
		1929B4D3A4429651C2AF55E5 /* FoundationCommons.swift in Sources */ = {isa = PBXBuildFile; fileRef = 1929B9AF20D7BD6E5C975128 /* FoundationCommons.swift */; };
		1929B53876E6952D378C2B30 /* ScoredFileItem.swift in Sources */ = {isa = PBXBuildFile; fileRef = 1929BDF9EBAF1D9D44399045 /* ScoredFileItem.swift */; };
		1929B6388EAF16C190B82955 /* FileItemIgnorePattern.swift in Sources */ = {isa = PBXBuildFile; fileRef = 1929B69499B2569793350CEC /* FileItemIgnorePattern.swift */; };
		1929B63CD9CBB9C122BD99A5 /* ScoredFileItem.swift in Sources */ = {isa = PBXBuildFile; fileRef = 1929BDF9EBAF1D9D44399045 /* ScoredFileItem.swift */; };
		1929B67DA3EB21A631EF1DBB /* FileUtils.swift in Sources */ = {isa = PBXBuildFile; fileRef = 1929BA8AC40B901B20F20B71 /* FileUtils.swift */; };
		1929B728262BAA14FC93F6AC /* NeoVimView.swift in Sources */ = {isa = PBXBuildFile; fileRef = 1929BF00B466B40629C2AABE /* NeoVimView.swift */; };
		1929B73E5EC0B108B83F82EB /* FileItemService.swift in Sources */ = {isa = PBXBuildFile; fileRef = 1929B3A98687DF171307AAC8 /* FileItemService.swift */; };
		1929B741C4E58EEDAF901353 /* FileItemIgnorePattern.swift in Sources */ = {isa = PBXBuildFile; fileRef = 1929B69499B2569793350CEC /* FileItemIgnorePattern.swift */; };
		1929B7A2F2B423AA9740FD45 /* FileUtilsTest.swift in Sources */ = {isa = PBXBuildFile; fileRef = 1929B5D977261F1EBFA9E8F1 /* FileUtilsTest.swift */; };
		1929B7C981A0EFCC8D631E3F /* FileItemService.swift in Sources */ = {isa = PBXBuildFile; fileRef = 1929B3A98687DF171307AAC8 /* FileItemService.swift */; };
		1929B93DBAD09835E428F610 /* PrefPane.swift in Sources */ = {isa = PBXBuildFile; fileRef = 1929BB251F74BEFC82CEEF84 /* PrefPane.swift */; };
		1929BD3F9E609BFADB27584B /* Scorer.swift in Sources */ = {isa = PBXBuildFile; fileRef = 1929B9D510177918080BE39B /* Scorer.swift */; };
		1929BD4CA2204E061A86A140 /* MatcherTests.swift in Sources */ = {isa = PBXBuildFile; fileRef = 1929BC19C1BC19246AFF1621 /* MatcherTests.swift */; };
		1929BEB90DCDAF7A2B68C886 /* ColorUtils.swift in Sources */ = {isa = PBXBuildFile; fileRef = 1929BA6128BFDD54CA92F46E /* ColorUtils.swift */; };
		1929BEFEABA0448306CDB6D4 /* FileItemIgnorePatternTest.swift in Sources */ = {isa = PBXBuildFile; fileRef = 1929BBC84557C8351EC6183E /* FileItemIgnorePatternTest.swift */; };
		1929BF81A40B4154D3EA33CE /* server_ui.m in Sources */ = {isa = PBXBuildFile; fileRef = 1929B93013228985F509C8F6 /* server_ui.m */; settings = {COMPILER_FLAGS = "-fno-objc-arc"; }; };
		4B029F1A1D45E349004EE0D3 /* PrefWindow.xib in Resources */ = {isa = PBXBuildFile; fileRef = 4B029F1C1D45E349004EE0D3 /* PrefWindow.xib */; };
		4B0BCC941D70320C00D3CE65 /* Logger.h in Headers */ = {isa = PBXBuildFile; fileRef = 4B0BCC931D70320C00D3CE65 /* Logger.h */; settings = {ATTRIBUTES = (Private, ); }; };
		4B0C905B1D5DED69007753A3 /* NeoVimBuffer.m in Sources */ = {isa = PBXBuildFile; fileRef = 4B0C905A1D5DED69007753A3 /* NeoVimBuffer.m */; };
		4B0E22581D5DEDC700C072E6 /* NeoVimBuffer.h in Headers */ = {isa = PBXBuildFile; fileRef = 4B0C90591D5DED69007753A3 /* NeoVimBuffer.h */; settings = {ATTRIBUTES = (Public, ); }; };
		4B0E22591D5DF62E00C072E6 /* NeoVimBuffer.m in Sources */ = {isa = PBXBuildFile; fileRef = 4B0C905A1D5DED69007753A3 /* NeoVimBuffer.m */; };
		4B22F7F01D7C029400929B0E /* ScorerTest.swift in Sources */ = {isa = PBXBuildFile; fileRef = 4B22F7EF1D7C029400929B0E /* ScorerTest.swift */; };
		4B22F7F21D7C6B9000929B0E /* ImageAndTextTableCell.swift in Sources */ = {isa = PBXBuildFile; fileRef = 4B22F7F11D7C6B9000929B0E /* ImageAndTextTableCell.swift */; };
		4B238BE11D3BF24200CBDD98 /* Application.swift in Sources */ = {isa = PBXBuildFile; fileRef = 4B238BE01D3BF24200CBDD98 /* Application.swift */; };
		4B238BEC1D3ED54D00CBDD98 /* AppearancePrefPane.swift in Sources */ = {isa = PBXBuildFile; fileRef = 4B238BEB1D3ED54D00CBDD98 /* AppearancePrefPane.swift */; };
		4B280EFF1D945DA5003FE725 /* AppKitCommons.swift in Sources */ = {isa = PBXBuildFile; fileRef = 4B6A70931D60E04200E12030 /* AppKitCommons.swift */; };
		4B2A2BEC1D02261F0074CE9A /* RxCocoa.framework in Frameworks */ = {isa = PBXBuildFile; fileRef = 4B2A2BE21D0225800074CE9A /* RxCocoa.framework */; };
		4B2A2BED1D02261F0074CE9A /* RxCocoa.framework in Embed Frameworks */ = {isa = PBXBuildFile; fileRef = 4B2A2BE21D0225800074CE9A /* RxCocoa.framework */; settings = {ATTRIBUTES = (CodeSignOnCopy, RemoveHeadersOnCopy, ); }; };
		4B2A2BEE1D02261F0074CE9A /* RxSwift.framework in Frameworks */ = {isa = PBXBuildFile; fileRef = 4B2A2BE31D0225800074CE9A /* RxSwift.framework */; };
		4B2A2BEF1D02261F0074CE9A /* RxSwift.framework in Embed Frameworks */ = {isa = PBXBuildFile; fileRef = 4B2A2BE31D0225800074CE9A /* RxSwift.framework */; settings = {ATTRIBUTES = (CodeSignOnCopy, RemoveHeadersOnCopy, ); }; };
		4B2A2BFA1D0351810074CE9A /* SwiftNeoVim.h in Headers */ = {isa = PBXBuildFile; fileRef = 4B2A2BF91D0351810074CE9A /* SwiftNeoVim.h */; settings = {ATTRIBUTES = (Public, ); }; };
		4B2A2BFE1D0351810074CE9A /* SwiftNeoVim.framework in Frameworks */ = {isa = PBXBuildFile; fileRef = 4B2A2BF71D0351810074CE9A /* SwiftNeoVim.framework */; };
		4B2A2BFF1D0351810074CE9A /* SwiftNeoVim.framework in Embed Frameworks */ = {isa = PBXBuildFile; fileRef = 4B2A2BF71D0351810074CE9A /* SwiftNeoVim.framework */; settings = {ATTRIBUTES = (CodeSignOnCopy, RemoveHeadersOnCopy, ); }; };
		4B2A2C091D0352CB0074CE9A /* NeoVimUiBridgeProtocol.h in Headers */ = {isa = PBXBuildFile; fileRef = 4B2A2C061D0352CB0074CE9A /* NeoVimUiBridgeProtocol.h */; settings = {ATTRIBUTES = (Public, ); }; };
		4B37ADB91D6E471B00970D55 /* vimr in Resources */ = {isa = PBXBuildFile; fileRef = 4B37ADB81D6E471B00970D55 /* vimr */; };
		4B401B141D0454DC00D99EDC /* PureLayout.framework in Frameworks */ = {isa = PBXBuildFile; fileRef = 4B401B131D0454DC00D99EDC /* PureLayout.framework */; };
		4B401B161D0454E900D99EDC /* PureLayout.framework in Embed Frameworks */ = {isa = PBXBuildFile; fileRef = 4B401B131D0454DC00D99EDC /* PureLayout.framework */; settings = {ATTRIBUTES = (CodeSignOnCopy, RemoveHeadersOnCopy, ); }; };
		4B401B1A1D046E0600D99EDC /* NeoVimViewDelegate.swift in Sources */ = {isa = PBXBuildFile; fileRef = 4B401B191D046E0600D99EDC /* NeoVimViewDelegate.swift */; };
		4B4192181D0C52D700A0BEB2 /* Grid.swift in Sources */ = {isa = PBXBuildFile; fileRef = 4B4192171D0C52D700A0BEB2 /* Grid.swift */; };
		4B4546871D468CEC00A1E27F /* PrefStore.swift in Sources */ = {isa = PBXBuildFile; fileRef = 4B4546861D468CEC00A1E27F /* PrefStore.swift */; };
		4B4FC8E61D3E8739009352C3 /* PrefWindowComponent.swift in Sources */ = {isa = PBXBuildFile; fileRef = 4B4FC8E51D3E8739009352C3 /* PrefWindowComponent.swift */; };
		4B56CE301D5FC27100337673 /* GeneralPrefPane.swift in Sources */ = {isa = PBXBuildFile; fileRef = 4B56CE2F1D5FC27100337673 /* GeneralPrefPane.swift */; };
		4B56F2931D29903F00C1F92E /* SwiftNeoVimTests.swift in Sources */ = {isa = PBXBuildFile; fileRef = 4B56F2921D29903F00C1F92E /* SwiftNeoVimTests.swift */; };
		4B56F2951D29903F00C1F92E /* SwiftNeoVim.framework in Frameworks */ = {isa = PBXBuildFile; fileRef = 4B2A2BF71D0351810074CE9A /* SwiftNeoVim.framework */; };
		4B56F29D1D29926600C1F92E /* Nimble.framework in Frameworks */ = {isa = PBXBuildFile; fileRef = 4B56F29B1D29926600C1F92E /* Nimble.framework */; };
		4B570DC21D303CAF006EDC21 /* NeoVimAgent.h in Headers */ = {isa = PBXBuildFile; fileRef = 4B570DC01D303CAF006EDC21 /* NeoVimAgent.h */; settings = {ATTRIBUTES = (Public, ); }; };
		4B570DC31D303CAF006EDC21 /* NeoVimAgent.m in Sources */ = {isa = PBXBuildFile; fileRef = 4B570DC11D303CAF006EDC21 /* NeoVimAgent.m */; };
		4B6423961D8EFD7100FC78C8 /* Workspace.swift in Sources */ = {isa = PBXBuildFile; fileRef = 4B6423951D8EFD7100FC78C8 /* Workspace.swift */; };
		4B6423981D8EFDE000FC78C8 /* WorkspaceBar.swift in Sources */ = {isa = PBXBuildFile; fileRef = 4B6423971D8EFDE000FC78C8 /* WorkspaceBar.swift */; };
		4B64239A1D8EFE3000FC78C8 /* WorkspaceTool.swift in Sources */ = {isa = PBXBuildFile; fileRef = 4B6423991D8EFE3000FC78C8 /* WorkspaceTool.swift */; };
		4B6423A21D8EFE7500FC78C8 /* AppDelegate.swift in Sources */ = {isa = PBXBuildFile; fileRef = 4B6423A11D8EFE7500FC78C8 /* AppDelegate.swift */; };
		4B6423A41D8EFE7500FC78C8 /* Assets.xcassets in Resources */ = {isa = PBXBuildFile; fileRef = 4B6423A31D8EFE7500FC78C8 /* Assets.xcassets */; };
		4B6423A71D8EFE7500FC78C8 /* MainMenu.xib in Resources */ = {isa = PBXBuildFile; fileRef = 4B6423A51D8EFE7500FC78C8 /* MainMenu.xib */; };
		4B6423AC1D8EFE9800FC78C8 /* PureLayout.framework in Frameworks */ = {isa = PBXBuildFile; fileRef = 4B401B131D0454DC00D99EDC /* PureLayout.framework */; };
		4B6423AD1D8EFE9800FC78C8 /* PureLayout.framework in Embed Frameworks */ = {isa = PBXBuildFile; fileRef = 4B401B131D0454DC00D99EDC /* PureLayout.framework */; settings = {ATTRIBUTES = (CodeSignOnCopy, RemoveHeadersOnCopy, ); }; };
		4B6423AF1D8EFEA800FC78C8 /* Workspace.swift in Sources */ = {isa = PBXBuildFile; fileRef = 4B6423951D8EFD7100FC78C8 /* Workspace.swift */; };
		4B6423B01D8EFEA800FC78C8 /* WorkspaceBar.swift in Sources */ = {isa = PBXBuildFile; fileRef = 4B6423971D8EFDE000FC78C8 /* WorkspaceBar.swift */; };
		4B6423B11D8EFEA800FC78C8 /* WorkspaceTool.swift in Sources */ = {isa = PBXBuildFile; fileRef = 4B6423991D8EFE3000FC78C8 /* WorkspaceTool.swift */; };
		4B6A70941D60E04200E12030 /* AppKitCommons.swift in Sources */ = {isa = PBXBuildFile; fileRef = 4B6A70931D60E04200E12030 /* AppKitCommons.swift */; };
		4B6A70961D6100E300E12030 /* SwiftCommons.swift in Sources */ = {isa = PBXBuildFile; fileRef = 4B6A70951D6100E300E12030 /* SwiftCommons.swift */; };
		4B6A70991D65058A00E12030 /* Nimble.framework in Frameworks */ = {isa = PBXBuildFile; fileRef = 4B56F29B1D29926600C1F92E /* Nimble.framework */; };
		4B6A709C1D6507A000E12030 /* Nimble.framework in CopyFiles */ = {isa = PBXBuildFile; fileRef = 4B56F29B1D29926600C1F92E /* Nimble.framework */; settings = {ATTRIBUTES = (CodeSignOnCopy, RemoveHeadersOnCopy, ); }; };
		4B854A1D1D31447C00E08DE1 /* main.m in Sources */ = {isa = PBXBuildFile; fileRef = 4B854A1C1D31447C00E08DE1 /* main.m */; };
		4B97E2CC1D33F53D00FC0660 /* MainWindow.xib in Resources */ = {isa = PBXBuildFile; fileRef = 4B97E2CE1D33F53D00FC0660 /* MainWindow.xib */; };
		4B9A15241D2993DA009F9F67 /* Nimble.framework in CopyFiles */ = {isa = PBXBuildFile; fileRef = 4B56F29B1D29926600C1F92E /* Nimble.framework */; settings = {ATTRIBUTES = (CodeSignOnCopy, RemoveHeadersOnCopy, ); }; };
		4B9A15261D2993DF009F9F67 /* SwiftNeoVim.framework in CopyFiles */ = {isa = PBXBuildFile; fileRef = 4B2A2BF71D0351810074CE9A /* SwiftNeoVim.framework */; settings = {ATTRIBUTES = (CodeSignOnCopy, RemoveHeadersOnCopy, ); }; };
		4BAD81D51D80B5D8004F91AE /* OpenQuicklyFileViewRow.swift in Sources */ = {isa = PBXBuildFile; fileRef = 4BAD81D41D80B5D8004F91AE /* OpenQuicklyFileViewRow.swift */; };
		4BAD84E81D7CA8FC00A79CC3 /* OpenQuicklyFilterOperation.swift in Sources */ = {isa = PBXBuildFile; fileRef = 4BAD84E71D7CA8FC00A79CC3 /* OpenQuicklyFilterOperation.swift */; };
		4BB1BEA91D48773200463C29 /* RxSwiftCommons.swift in Sources */ = {isa = PBXBuildFile; fileRef = 4BB1BEA81D48773200463C29 /* RxSwiftCommons.swift */; };
<<<<<<< HEAD
		4BB489421D952CF6005BB0E8 /* WorkspaceToolButton.swift in Sources */ = {isa = PBXBuildFile; fileRef = 4BB489411D952CF6005BB0E8 /* WorkspaceToolButton.swift */; };
		4BB489431D952CF6005BB0E8 /* WorkspaceToolButton.swift in Sources */ = {isa = PBXBuildFile; fileRef = 4BB489411D952CF6005BB0E8 /* WorkspaceToolButton.swift */; };
=======
		4BBDD3ED1D967DA2008FCC92 /* AdvancedPrefPane.swift in Sources */ = {isa = PBXBuildFile; fileRef = 4BBDD3EC1D967DA2008FCC92 /* AdvancedPrefPane.swift */; };
>>>>>>> dff2d426
		4BCADE081D11ED12004DAD0F /* CocoaExtensions.swift in Sources */ = {isa = PBXBuildFile; fileRef = 4BCADE071D11ED12004DAD0F /* CocoaExtensions.swift */; };
		4BD3BF931D32A95800082605 /* MainWindowComponent.swift in Sources */ = {isa = PBXBuildFile; fileRef = 4BD3BF921D32A95800082605 /* MainWindowComponent.swift */; };
		4BD3BF971D32B0DB00082605 /* MainWindowManager.swift in Sources */ = {isa = PBXBuildFile; fileRef = 4BD3BF961D32B0DB00082605 /* MainWindowManager.swift */; };
		4BDCFACB1D31449700F62670 /* NeoVimServer.m in Sources */ = {isa = PBXBuildFile; fileRef = 4BDCFACA1D31449700F62670 /* NeoVimServer.m */; };
		4BDCFACD1D3145AC00F62670 /* libnvim.a in Frameworks */ = {isa = PBXBuildFile; fileRef = 4BDCFACC1D3145AC00F62670 /* libnvim.a */; };
		4BDCFAD51D3145E500F62670 /* libjemalloc_pic.a in Frameworks */ = {isa = PBXBuildFile; fileRef = 4BDCFACE1D3145E500F62670 /* libjemalloc_pic.a */; };
		4BDCFAD61D3145E500F62670 /* libjemalloc.a in Frameworks */ = {isa = PBXBuildFile; fileRef = 4BDCFACF1D3145E500F62670 /* libjemalloc.a */; };
		4BDCFAD71D3145E500F62670 /* libluajit-5.1.a in Frameworks */ = {isa = PBXBuildFile; fileRef = 4BDCFAD01D3145E500F62670 /* libluajit-5.1.a */; };
		4BDCFAD81D3145E500F62670 /* libluv.a in Frameworks */ = {isa = PBXBuildFile; fileRef = 4BDCFAD11D3145E500F62670 /* libluv.a */; };
		4BDCFAD91D3145E500F62670 /* libmsgpack.a in Frameworks */ = {isa = PBXBuildFile; fileRef = 4BDCFAD21D3145E500F62670 /* libmsgpack.a */; };
		4BDCFADA1D3145E500F62670 /* libuv.a in Frameworks */ = {isa = PBXBuildFile; fileRef = 4BDCFAD31D3145E500F62670 /* libuv.a */; };
		4BDCFADB1D3145E500F62670 /* libvterm.a in Frameworks */ = {isa = PBXBuildFile; fileRef = 4BDCFAD41D3145E500F62670 /* libvterm.a */; };
		4BDCFAEA1D31486E00F62670 /* NeoVimMsgIds.h in Headers */ = {isa = PBXBuildFile; fileRef = 4BDCFAE91D3147A300F62670 /* NeoVimMsgIds.h */; settings = {ATTRIBUTES = (Public, ); }; };
		4BDCFAED1D315CB800F62670 /* runtime in Resources */ = {isa = PBXBuildFile; fileRef = 4BEBA6621D00157A00673FDF /* runtime */; };
		4BDCFAEF1D315CF200F62670 /* NeoVimServer in CopyFiles */ = {isa = PBXBuildFile; fileRef = 4B854A1A1D31447C00E08DE1 /* NeoVimServer */; settings = {ATTRIBUTES = (CodeSignOnCopy, ); }; };
		4BDF50081D7607BF00D8FBC3 /* EonilFileSystemEvents.framework in Frameworks */ = {isa = PBXBuildFile; fileRef = 4BDF50071D7607BF00D8FBC3 /* EonilFileSystemEvents.framework */; };
		4BDF50091D7607BF00D8FBC3 /* EonilFileSystemEvents.framework in Frameworks */ = {isa = PBXBuildFile; fileRef = 4BDF50071D7607BF00D8FBC3 /* EonilFileSystemEvents.framework */; };
		4BDF500A1D7607C600D8FBC3 /* EonilFileSystemEvents.framework in CopyFiles */ = {isa = PBXBuildFile; fileRef = 4BDF50071D7607BF00D8FBC3 /* EonilFileSystemEvents.framework */; settings = {ATTRIBUTES = (CodeSignOnCopy, RemoveHeadersOnCopy, ); }; };
		4BDF500C1D760A3500D8FBC3 /* FileUtilsTest in Resources */ = {isa = PBXBuildFile; fileRef = 4BDF500B1D760A3500D8FBC3 /* FileUtilsTest */; };
		4BDF500D1D760A6D00D8FBC3 /* RxSwift.framework in Frameworks */ = {isa = PBXBuildFile; fileRef = 4B2A2BE31D0225800074CE9A /* RxSwift.framework */; };
		4BDF500E1D760A7500D8FBC3 /* RxSwift.framework in CopyFiles */ = {isa = PBXBuildFile; fileRef = 4B2A2BE31D0225800074CE9A /* RxSwift.framework */; settings = {ATTRIBUTES = (CodeSignOnCopy, RemoveHeadersOnCopy, ); }; };
		4BDF50121D760B7200D8FBC3 /* EonilFileSystemEvents.framework in Embed Frameworks */ = {isa = PBXBuildFile; fileRef = 4BDF50071D7607BF00D8FBC3 /* EonilFileSystemEvents.framework */; settings = {ATTRIBUTES = (CodeSignOnCopy, RemoveHeadersOnCopy, ); }; };
		4BDF50141D7617EA00D8FBC3 /* OpenQuicklyWindowComponent.swift in Sources */ = {isa = PBXBuildFile; fileRef = 4BDF50131D7617EA00D8FBC3 /* OpenQuicklyWindowComponent.swift */; };
		4BDF50171D77540900D8FBC3 /* OpenQuicklyWindow.xib in Resources */ = {isa = PBXBuildFile; fileRef = 4BDF50191D77540900D8FBC3 /* OpenQuicklyWindow.xib */; };
		4BDF501B1D77596500D8FBC3 /* OpenQuicklyWindowManager.swift in Sources */ = {isa = PBXBuildFile; fileRef = 4BDF501A1D77596500D8FBC3 /* OpenQuicklyWindowManager.swift */; };
		4BDF641C1D0887C100D47E1D /* TextDrawer.h in Headers */ = {isa = PBXBuildFile; fileRef = 4BDF641A1D0887C100D47E1D /* TextDrawer.h */; settings = {ATTRIBUTES = (Public, ); }; };
		4BDF641D1D0887C100D47E1D /* TextDrawer.m in Sources */ = {isa = PBXBuildFile; fileRef = 4BDF641B1D0887C100D47E1D /* TextDrawer.m */; settings = {COMPILER_FLAGS = "-fno-objc-arc"; }; };
		4BDF64241D08CAB000D47E1D /* MMCoreTextView.h in Headers */ = {isa = PBXBuildFile; fileRef = 4BDF64221D08CAB000D47E1D /* MMCoreTextView.h */; settings = {ATTRIBUTES = (Private, ); }; };
		4BDF64251D08CAB000D47E1D /* MMCoreTextView.m in Sources */ = {isa = PBXBuildFile; fileRef = 4BDF64231D08CAB000D47E1D /* MMCoreTextView.m */; settings = {COMPILER_FLAGS = "-fno-objc-arc"; }; };
		4BEBA5091CFF374B00673FDF /* AppDelegate.swift in Sources */ = {isa = PBXBuildFile; fileRef = 4BEBA5081CFF374B00673FDF /* AppDelegate.swift */; };
		4BEBA50B1CFF374B00673FDF /* Assets.xcassets in Resources */ = {isa = PBXBuildFile; fileRef = 4BEBA50A1CFF374B00673FDF /* Assets.xcassets */; };
		4BEBA50E1CFF374B00673FDF /* MainMenu.xib in Resources */ = {isa = PBXBuildFile; fileRef = 4BEBA50C1CFF374B00673FDF /* MainMenu.xib */; };
		4BEE79151D16D2100012EDAA /* DispatchUtils.swift in Sources */ = {isa = PBXBuildFile; fileRef = 4BEE79141D16D2100012EDAA /* DispatchUtils.swift */; };
		4BEE79171D16D3800012EDAA /* CellAttributes.swift in Sources */ = {isa = PBXBuildFile; fileRef = 4BEE79161D16D3800012EDAA /* CellAttributes.swift */; };
		4BF07EE41D51326A009BECEB /* Credits.rtf in Resources */ = {isa = PBXBuildFile; fileRef = 4BF07EE61D51326A009BECEB /* Credits.rtf */; };
		4BF6E29C1D34153C0053FA76 /* KeyUtils.swift in Sources */ = {isa = PBXBuildFile; fileRef = 4BF6E29B1D34153C0053FA76 /* KeyUtils.swift */; };
		4BF8EED81D85574800CAC08A /* PrefUtils.swift in Sources */ = {isa = PBXBuildFile; fileRef = 4BF8EED71D85574800CAC08A /* PrefUtils.swift */; };
		4BF8EEDB1D85903000CAC08A /* PrefUtilsTest.swift in Sources */ = {isa = PBXBuildFile; fileRef = 4BF8EEDA1D85903000CAC08A /* PrefUtilsTest.swift */; };
		4BF8EEDC1D85908400CAC08A /* PrefUtils.swift in Sources */ = {isa = PBXBuildFile; fileRef = 4BF8EED71D85574800CAC08A /* PrefUtils.swift */; };
/* End PBXBuildFile section */

/* Begin PBXContainerItemProxy section */
		4B2A2BFC1D0351810074CE9A /* PBXContainerItemProxy */ = {
			isa = PBXContainerItemProxy;
			containerPortal = 4BEBA4FD1CFF374B00673FDF /* Project object */;
			proxyType = 1;
			remoteGlobalIDString = 4B2A2BF61D0351810074CE9A;
			remoteInfo = SwiftNeoVim;
		};
		4B56F2961D29903F00C1F92E /* PBXContainerItemProxy */ = {
			isa = PBXContainerItemProxy;
			containerPortal = 4BEBA4FD1CFF374B00673FDF /* Project object */;
			proxyType = 1;
			remoteGlobalIDString = 4B2A2BF61D0351810074CE9A;
			remoteInfo = SwiftNeoVim;
		};
		4BDCFADD1D31465100F62670 /* PBXContainerItemProxy */ = {
			isa = PBXContainerItemProxy;
			containerPortal = 4BEBA4FD1CFF374B00673FDF /* Project object */;
			proxyType = 1;
			remoteGlobalIDString = 4B854A191D31447C00E08DE1;
			remoteInfo = NeoVimServer;
		};
		4BEBA5151CFF374B00673FDF /* PBXContainerItemProxy */ = {
			isa = PBXContainerItemProxy;
			containerPortal = 4BEBA4FD1CFF374B00673FDF /* Project object */;
			proxyType = 1;
			remoteGlobalIDString = 4BEBA5041CFF374B00673FDF;
			remoteInfo = nvox;
		};
/* End PBXContainerItemProxy section */

/* Begin PBXCopyFilesBuildPhase section */
		4B2A2BF01D02261F0074CE9A /* Embed Frameworks */ = {
			isa = PBXCopyFilesBuildPhase;
			buildActionMask = 2147483647;
			dstPath = "";
			dstSubfolderSpec = 10;
			files = (
				4BDF50121D760B7200D8FBC3 /* EonilFileSystemEvents.framework in Embed Frameworks */,
				4B2A2BFF1D0351810074CE9A /* SwiftNeoVim.framework in Embed Frameworks */,
				4B2A2BEF1D02261F0074CE9A /* RxSwift.framework in Embed Frameworks */,
				4B401B161D0454E900D99EDC /* PureLayout.framework in Embed Frameworks */,
				4B2A2BED1D02261F0074CE9A /* RxCocoa.framework in Embed Frameworks */,
			);
			name = "Embed Frameworks";
			runOnlyForDeploymentPostprocessing = 0;
		};
		4B6423AE1D8EFE9800FC78C8 /* Embed Frameworks */ = {
			isa = PBXCopyFilesBuildPhase;
			buildActionMask = 2147483647;
			dstPath = "";
			dstSubfolderSpec = 10;
			files = (
				4B6423AD1D8EFE9800FC78C8 /* PureLayout.framework in Embed Frameworks */,
			);
			name = "Embed Frameworks";
			runOnlyForDeploymentPostprocessing = 0;
		};
		4B6A709B1D65079600E12030 /* CopyFiles */ = {
			isa = PBXCopyFilesBuildPhase;
			buildActionMask = 2147483647;
			dstPath = "";
			dstSubfolderSpec = 10;
			files = (
				4BDF500E1D760A7500D8FBC3 /* RxSwift.framework in CopyFiles */,
				4BDF500A1D7607C600D8FBC3 /* EonilFileSystemEvents.framework in CopyFiles */,
				4B6A709C1D6507A000E12030 /* Nimble.framework in CopyFiles */,
			);
			runOnlyForDeploymentPostprocessing = 0;
		};
		4B854A061D3137B500E08DE1 /* CopyFiles */ = {
			isa = PBXCopyFilesBuildPhase;
			buildActionMask = 2147483647;
			dstPath = "";
			dstSubfolderSpec = 13;
			files = (
				4BDCFAEF1D315CF200F62670 /* NeoVimServer in CopyFiles */,
			);
			runOnlyForDeploymentPostprocessing = 0;
		};
		4B854A181D31447C00E08DE1 /* CopyFiles */ = {
			isa = PBXCopyFilesBuildPhase;
			buildActionMask = 2147483647;
			dstPath = /usr/share/man/man1/;
			dstSubfolderSpec = 0;
			files = (
			);
			runOnlyForDeploymentPostprocessing = 1;
		};
		4B9A15231D2993D0009F9F67 /* CopyFiles */ = {
			isa = PBXCopyFilesBuildPhase;
			buildActionMask = 2147483647;
			dstPath = "";
			dstSubfolderSpec = 10;
			files = (
				4B9A15261D2993DF009F9F67 /* SwiftNeoVim.framework in CopyFiles */,
				4B9A15241D2993DA009F9F67 /* Nimble.framework in CopyFiles */,
			);
			runOnlyForDeploymentPostprocessing = 0;
		};
/* End PBXCopyFilesBuildPhase section */

/* Begin PBXFileReference section */
		1929B15B7EDC9B0F40E5E95C /* Logging.h */ = {isa = PBXFileReference; fileEncoding = 4; lastKnownFileType = sourcecode.c.h; path = Logging.h; sourceTree = "<group>"; };
		1929B1A51F076E088EF4CCA4 /* server_globals.h */ = {isa = PBXFileReference; fileEncoding = 4; lastKnownFileType = sourcecode.c.h; path = server_globals.h; sourceTree = "<group>"; };
		1929B39DA7AC4A9B62D7CD39 /* Component.swift */ = {isa = PBXFileReference; fileEncoding = 4; lastKnownFileType = sourcecode.swift; path = Component.swift; sourceTree = "<group>"; };
		1929B3A98687DF171307AAC8 /* FileItemService.swift */ = {isa = PBXFileReference; fileEncoding = 4; lastKnownFileType = sourcecode.swift; path = FileItemService.swift; sourceTree = "<group>"; };
		1929B5C3F2F1CA4113DABFFD /* CocoaCategories.m */ = {isa = PBXFileReference; fileEncoding = 4; lastKnownFileType = sourcecode.c.objc; path = CocoaCategories.m; sourceTree = "<group>"; };
		1929B5D977261F1EBFA9E8F1 /* FileUtilsTest.swift */ = {isa = PBXFileReference; fileEncoding = 4; lastKnownFileType = sourcecode.swift; path = FileUtilsTest.swift; sourceTree = "<group>"; };
		1929B69499B2569793350CEC /* FileItemIgnorePattern.swift */ = {isa = PBXFileReference; fileEncoding = 4; lastKnownFileType = sourcecode.swift; path = FileItemIgnorePattern.swift; sourceTree = "<group>"; };
		1929B7CB4863F80230C32D3C /* FileItem.swift */ = {isa = PBXFileReference; fileEncoding = 4; lastKnownFileType = sourcecode.swift; path = FileItem.swift; sourceTree = "<group>"; };
		1929B93013228985F509C8F6 /* server_ui.m */ = {isa = PBXFileReference; fileEncoding = 4; lastKnownFileType = sourcecode.c.objc; path = server_ui.m; sourceTree = "<group>"; };
		1929B9AF20D7BD6E5C975128 /* FoundationCommons.swift */ = {isa = PBXFileReference; fileEncoding = 4; lastKnownFileType = sourcecode.swift; path = FoundationCommons.swift; sourceTree = "<group>"; };
		1929B9D510177918080BE39B /* Scorer.swift */ = {isa = PBXFileReference; fileEncoding = 4; lastKnownFileType = sourcecode.swift; path = Scorer.swift; sourceTree = "<group>"; };
		1929BA6128BFDD54CA92F46E /* ColorUtils.swift */ = {isa = PBXFileReference; fileEncoding = 4; lastKnownFileType = sourcecode.swift; path = ColorUtils.swift; sourceTree = "<group>"; };
		1929BA8AC40B901B20F20B71 /* FileUtils.swift */ = {isa = PBXFileReference; fileEncoding = 4; lastKnownFileType = sourcecode.swift; path = FileUtils.swift; sourceTree = "<group>"; };
		1929BB251F74BEFC82CEEF84 /* PrefPane.swift */ = {isa = PBXFileReference; fileEncoding = 4; lastKnownFileType = sourcecode.swift; path = PrefPane.swift; sourceTree = "<group>"; };
		1929BBC84557C8351EC6183E /* FileItemIgnorePatternTest.swift */ = {isa = PBXFileReference; fileEncoding = 4; lastKnownFileType = sourcecode.swift; path = FileItemIgnorePatternTest.swift; sourceTree = "<group>"; };
		1929BC19C1BC19246AFF1621 /* MatcherTests.swift */ = {isa = PBXFileReference; fileEncoding = 4; lastKnownFileType = sourcecode.swift; path = MatcherTests.swift; sourceTree = "<group>"; };
		1929BDF9EBAF1D9D44399045 /* ScoredFileItem.swift */ = {isa = PBXFileReference; fileEncoding = 4; lastKnownFileType = sourcecode.swift; path = ScoredFileItem.swift; sourceTree = "<group>"; };
		1929BE69CF9AB1A10D0DD4F2 /* CocoaCategories.h */ = {isa = PBXFileReference; fileEncoding = 4; lastKnownFileType = sourcecode.c.h; path = CocoaCategories.h; sourceTree = "<group>"; };
		1929BEEB33113B0E33C3830F /* Matcher.swift */ = {isa = PBXFileReference; fileEncoding = 4; lastKnownFileType = sourcecode.swift; path = Matcher.swift; sourceTree = "<group>"; };
		1929BF00B466B40629C2AABE /* NeoVimView.swift */ = {isa = PBXFileReference; fileEncoding = 4; lastKnownFileType = sourcecode.swift; path = NeoVimView.swift; sourceTree = "<group>"; };
		4B029F1B1D45E349004EE0D3 /* Base */ = {isa = PBXFileReference; lastKnownFileType = file.xib; name = Base; path = Base.lproj/PrefWindow.xib; sourceTree = "<group>"; };
		4B0BCC931D70320C00D3CE65 /* Logger.h */ = {isa = PBXFileReference; fileEncoding = 4; lastKnownFileType = sourcecode.c.h; name = Logger.h; path = VimR/Logger.h; sourceTree = SOURCE_ROOT; };
		4B0C90591D5DED69007753A3 /* NeoVimBuffer.h */ = {isa = PBXFileReference; fileEncoding = 4; lastKnownFileType = sourcecode.c.h; path = NeoVimBuffer.h; sourceTree = "<group>"; };
		4B0C905A1D5DED69007753A3 /* NeoVimBuffer.m */ = {isa = PBXFileReference; fileEncoding = 4; lastKnownFileType = sourcecode.c.objc; path = NeoVimBuffer.m; sourceTree = "<group>"; };
		4B1BB3521D16C5E500CA4FEF /* InputTestView.swift */ = {isa = PBXFileReference; fileEncoding = 4; lastKnownFileType = sourcecode.swift; path = InputTestView.swift; sourceTree = "<group>"; };
		4B22F7EF1D7C029400929B0E /* ScorerTest.swift */ = {isa = PBXFileReference; fileEncoding = 4; lastKnownFileType = sourcecode.swift; path = ScorerTest.swift; sourceTree = "<group>"; };
		4B22F7F11D7C6B9000929B0E /* ImageAndTextTableCell.swift */ = {isa = PBXFileReference; fileEncoding = 4; lastKnownFileType = sourcecode.swift; path = ImageAndTextTableCell.swift; sourceTree = "<group>"; };
		4B238BE01D3BF24200CBDD98 /* Application.swift */ = {isa = PBXFileReference; fileEncoding = 4; lastKnownFileType = sourcecode.swift; path = Application.swift; sourceTree = "<group>"; };
		4B238BEB1D3ED54D00CBDD98 /* AppearancePrefPane.swift */ = {isa = PBXFileReference; fileEncoding = 4; lastKnownFileType = sourcecode.swift; path = AppearancePrefPane.swift; sourceTree = "<group>"; };
		4B2A2BE21D0225800074CE9A /* RxCocoa.framework */ = {isa = PBXFileReference; lastKnownFileType = wrapper.framework; name = RxCocoa.framework; path = Carthage/Build/Mac/RxCocoa.framework; sourceTree = SOURCE_ROOT; };
		4B2A2BE31D0225800074CE9A /* RxSwift.framework */ = {isa = PBXFileReference; lastKnownFileType = wrapper.framework; name = RxSwift.framework; path = Carthage/Build/Mac/RxSwift.framework; sourceTree = SOURCE_ROOT; };
		4B2A2BF71D0351810074CE9A /* SwiftNeoVim.framework */ = {isa = PBXFileReference; explicitFileType = wrapper.framework; includeInIndex = 0; path = SwiftNeoVim.framework; sourceTree = BUILT_PRODUCTS_DIR; };
		4B2A2BF91D0351810074CE9A /* SwiftNeoVim.h */ = {isa = PBXFileReference; lastKnownFileType = sourcecode.c.h; path = SwiftNeoVim.h; sourceTree = "<group>"; };
		4B2A2BFB1D0351810074CE9A /* Info.plist */ = {isa = PBXFileReference; lastKnownFileType = text.plist.xml; path = Info.plist; sourceTree = "<group>"; };
		4B2A2C061D0352CB0074CE9A /* NeoVimUiBridgeProtocol.h */ = {isa = PBXFileReference; fileEncoding = 4; lastKnownFileType = sourcecode.c.h; path = NeoVimUiBridgeProtocol.h; sourceTree = "<group>"; };
		4B2A2C0D1D0353750074CE9A /* Bridge.h */ = {isa = PBXFileReference; lastKnownFileType = sourcecode.c.h; path = Bridge.h; sourceTree = "<group>"; };
		4B37ADB81D6E471B00970D55 /* vimr */ = {isa = PBXFileReference; fileEncoding = 4; lastKnownFileType = text.script.python; path = vimr; sourceTree = "<group>"; };
		4B37ADBA1D6EC11600970D55 /* TestPane.swift */ = {isa = PBXFileReference; fileEncoding = 4; lastKnownFileType = sourcecode.swift; path = TestPane.swift; sourceTree = "<group>"; };
		4B401B131D0454DC00D99EDC /* PureLayout.framework */ = {isa = PBXFileReference; lastKnownFileType = wrapper.framework; name = PureLayout.framework; path = Carthage/Build/Mac/PureLayout.framework; sourceTree = SOURCE_ROOT; };
		4B401B191D046E0600D99EDC /* NeoVimViewDelegate.swift */ = {isa = PBXFileReference; fileEncoding = 4; lastKnownFileType = sourcecode.swift; path = NeoVimViewDelegate.swift; sourceTree = "<group>"; };
		4B4192171D0C52D700A0BEB2 /* Grid.swift */ = {isa = PBXFileReference; fileEncoding = 4; lastKnownFileType = sourcecode.swift; path = Grid.swift; sourceTree = "<group>"; };
		4B4546861D468CEC00A1E27F /* PrefStore.swift */ = {isa = PBXFileReference; fileEncoding = 4; lastKnownFileType = sourcecode.swift; path = PrefStore.swift; sourceTree = "<group>"; };
		4B4FC8E51D3E8739009352C3 /* PrefWindowComponent.swift */ = {isa = PBXFileReference; fileEncoding = 4; lastKnownFileType = sourcecode.swift; path = PrefWindowComponent.swift; sourceTree = "<group>"; };
		4B56CE2F1D5FC27100337673 /* GeneralPrefPane.swift */ = {isa = PBXFileReference; fileEncoding = 4; lastKnownFileType = sourcecode.swift; path = GeneralPrefPane.swift; sourceTree = "<group>"; };
		4B56F2901D29903F00C1F92E /* SwiftNeoVimTests.xctest */ = {isa = PBXFileReference; explicitFileType = wrapper.cfbundle; includeInIndex = 0; path = SwiftNeoVimTests.xctest; sourceTree = BUILT_PRODUCTS_DIR; };
		4B56F2921D29903F00C1F92E /* SwiftNeoVimTests.swift */ = {isa = PBXFileReference; lastKnownFileType = sourcecode.swift; path = SwiftNeoVimTests.swift; sourceTree = "<group>"; };
		4B56F2941D29903F00C1F92E /* Info.plist */ = {isa = PBXFileReference; lastKnownFileType = text.plist.xml; path = Info.plist; sourceTree = "<group>"; };
		4B56F29B1D29926600C1F92E /* Nimble.framework */ = {isa = PBXFileReference; lastKnownFileType = wrapper.framework; name = Nimble.framework; path = Carthage/Build/Mac/Nimble.framework; sourceTree = SOURCE_ROOT; };
		4B570DC01D303CAF006EDC21 /* NeoVimAgent.h */ = {isa = PBXFileReference; fileEncoding = 4; lastKnownFileType = sourcecode.c.h; path = NeoVimAgent.h; sourceTree = "<group>"; };
		4B570DC11D303CAF006EDC21 /* NeoVimAgent.m */ = {isa = PBXFileReference; fileEncoding = 4; lastKnownFileType = sourcecode.c.objc; path = NeoVimAgent.m; sourceTree = "<group>"; };
		4B6423951D8EFD7100FC78C8 /* Workspace.swift */ = {isa = PBXFileReference; fileEncoding = 4; lastKnownFileType = sourcecode.swift; name = Workspace.swift; path = Workspace/Workspace.swift; sourceTree = "<group>"; };
		4B6423971D8EFDE000FC78C8 /* WorkspaceBar.swift */ = {isa = PBXFileReference; fileEncoding = 4; lastKnownFileType = sourcecode.swift; name = WorkspaceBar.swift; path = Workspace/WorkspaceBar.swift; sourceTree = "<group>"; };
		4B6423991D8EFE3000FC78C8 /* WorkspaceTool.swift */ = {isa = PBXFileReference; fileEncoding = 4; lastKnownFileType = sourcecode.swift; name = WorkspaceTool.swift; path = Workspace/WorkspaceTool.swift; sourceTree = "<group>"; };
		4B64239F1D8EFE7500FC78C8 /* VimR-Workspace-Demo.app */ = {isa = PBXFileReference; explicitFileType = wrapper.application; includeInIndex = 0; path = "VimR-Workspace-Demo.app"; sourceTree = BUILT_PRODUCTS_DIR; };
		4B6423A11D8EFE7500FC78C8 /* AppDelegate.swift */ = {isa = PBXFileReference; lastKnownFileType = sourcecode.swift; path = AppDelegate.swift; sourceTree = "<group>"; };
		4B6423A31D8EFE7500FC78C8 /* Assets.xcassets */ = {isa = PBXFileReference; lastKnownFileType = folder.assetcatalog; path = Assets.xcassets; sourceTree = "<group>"; };
		4B6423A61D8EFE7500FC78C8 /* Base */ = {isa = PBXFileReference; lastKnownFileType = file.xib; name = Base; path = Base.lproj/MainMenu.xib; sourceTree = "<group>"; };
		4B6423A81D8EFE7500FC78C8 /* Info.plist */ = {isa = PBXFileReference; lastKnownFileType = text.plist.xml; path = Info.plist; sourceTree = "<group>"; };
		4B6A70931D60E04200E12030 /* AppKitCommons.swift */ = {isa = PBXFileReference; fileEncoding = 4; lastKnownFileType = sourcecode.swift; path = AppKitCommons.swift; sourceTree = "<group>"; };
		4B6A70951D6100E300E12030 /* SwiftCommons.swift */ = {isa = PBXFileReference; fileEncoding = 4; lastKnownFileType = sourcecode.swift; path = SwiftCommons.swift; sourceTree = "<group>"; };
		4B854A1A1D31447C00E08DE1 /* NeoVimServer */ = {isa = PBXFileReference; explicitFileType = "compiled.mach-o.executable"; includeInIndex = 0; path = NeoVimServer; sourceTree = BUILT_PRODUCTS_DIR; };
		4B854A1C1D31447C00E08DE1 /* main.m */ = {isa = PBXFileReference; lastKnownFileType = sourcecode.c.objc; path = main.m; sourceTree = "<group>"; };
		4B97E2CD1D33F53D00FC0660 /* Base */ = {isa = PBXFileReference; lastKnownFileType = file.xib; name = Base; path = Base.lproj/MainWindow.xib; sourceTree = "<group>"; };
		4BAD81D41D80B5D8004F91AE /* OpenQuicklyFileViewRow.swift */ = {isa = PBXFileReference; fileEncoding = 4; lastKnownFileType = sourcecode.swift; path = OpenQuicklyFileViewRow.swift; sourceTree = "<group>"; };
		4BAD84E71D7CA8FC00A79CC3 /* OpenQuicklyFilterOperation.swift */ = {isa = PBXFileReference; fileEncoding = 4; lastKnownFileType = sourcecode.swift; path = OpenQuicklyFilterOperation.swift; sourceTree = "<group>"; };
		4BB1BEA81D48773200463C29 /* RxSwiftCommons.swift */ = {isa = PBXFileReference; fileEncoding = 4; lastKnownFileType = sourcecode.swift; path = RxSwiftCommons.swift; sourceTree = "<group>"; };
<<<<<<< HEAD
		4BB489411D952CF6005BB0E8 /* WorkspaceToolButton.swift */ = {isa = PBXFileReference; fileEncoding = 4; lastKnownFileType = sourcecode.swift; name = WorkspaceToolButton.swift; path = Workspace/WorkspaceToolButton.swift; sourceTree = "<group>"; };
=======
		4BBDD3EC1D967DA2008FCC92 /* AdvancedPrefPane.swift */ = {isa = PBXFileReference; fileEncoding = 4; lastKnownFileType = sourcecode.swift; path = AdvancedPrefPane.swift; sourceTree = "<group>"; };
>>>>>>> dff2d426
		4BCADE071D11ED12004DAD0F /* CocoaExtensions.swift */ = {isa = PBXFileReference; fileEncoding = 4; lastKnownFileType = sourcecode.swift; path = CocoaExtensions.swift; sourceTree = "<group>"; };
		4BCF638F1D323CFD00F15CE4 /* nvim */ = {isa = PBXFileReference; lastKnownFileType = folder; name = nvim; path = neovim/src/nvim; sourceTree = SOURCE_ROOT; };
		4BD3BF921D32A95800082605 /* MainWindowComponent.swift */ = {isa = PBXFileReference; fileEncoding = 4; lastKnownFileType = sourcecode.swift; path = MainWindowComponent.swift; sourceTree = "<group>"; };
		4BD3BF961D32B0DB00082605 /* MainWindowManager.swift */ = {isa = PBXFileReference; fileEncoding = 4; lastKnownFileType = sourcecode.swift; path = MainWindowManager.swift; sourceTree = "<group>"; };
		4BDCFAC91D31449700F62670 /* NeoVimServer.h */ = {isa = PBXFileReference; fileEncoding = 4; lastKnownFileType = sourcecode.c.h; path = NeoVimServer.h; sourceTree = "<group>"; };
		4BDCFACA1D31449700F62670 /* NeoVimServer.m */ = {isa = PBXFileReference; fileEncoding = 4; lastKnownFileType = sourcecode.c.objc; path = NeoVimServer.m; sourceTree = "<group>"; };
		4BDCFACC1D3145AC00F62670 /* libnvim.a */ = {isa = PBXFileReference; lastKnownFileType = archive.ar; name = libnvim.a; path = neovim/build/lib/libnvim.a; sourceTree = SOURCE_ROOT; };
		4BDCFACE1D3145E500F62670 /* libjemalloc_pic.a */ = {isa = PBXFileReference; lastKnownFileType = archive.ar; name = libjemalloc_pic.a; path = neovim/.deps/usr/lib/libjemalloc_pic.a; sourceTree = SOURCE_ROOT; };
		4BDCFACF1D3145E500F62670 /* libjemalloc.a */ = {isa = PBXFileReference; lastKnownFileType = archive.ar; name = libjemalloc.a; path = neovim/.deps/usr/lib/libjemalloc.a; sourceTree = SOURCE_ROOT; };
		4BDCFAD01D3145E500F62670 /* libluajit-5.1.a */ = {isa = PBXFileReference; lastKnownFileType = archive.ar; name = "libluajit-5.1.a"; path = "neovim/.deps/usr/lib/libluajit-5.1.a"; sourceTree = SOURCE_ROOT; };
		4BDCFAD11D3145E500F62670 /* libluv.a */ = {isa = PBXFileReference; lastKnownFileType = archive.ar; name = libluv.a; path = neovim/.deps/usr/lib/libluv.a; sourceTree = SOURCE_ROOT; };
		4BDCFAD21D3145E500F62670 /* libmsgpack.a */ = {isa = PBXFileReference; lastKnownFileType = archive.ar; name = libmsgpack.a; path = neovim/.deps/usr/lib/libmsgpack.a; sourceTree = SOURCE_ROOT; };
		4BDCFAD31D3145E500F62670 /* libuv.a */ = {isa = PBXFileReference; lastKnownFileType = archive.ar; name = libuv.a; path = neovim/.deps/usr/lib/libuv.a; sourceTree = SOURCE_ROOT; };
		4BDCFAD41D3145E500F62670 /* libvterm.a */ = {isa = PBXFileReference; lastKnownFileType = archive.ar; name = libvterm.a; path = neovim/.deps/usr/lib/libvterm.a; sourceTree = SOURCE_ROOT; };
		4BDCFAE91D3147A300F62670 /* NeoVimMsgIds.h */ = {isa = PBXFileReference; lastKnownFileType = sourcecode.c.h; path = NeoVimMsgIds.h; sourceTree = "<group>"; };
		4BDF50071D7607BF00D8FBC3 /* EonilFileSystemEvents.framework */ = {isa = PBXFileReference; lastKnownFileType = wrapper.framework; name = EonilFileSystemEvents.framework; path = Carthage/Build/Mac/EonilFileSystemEvents.framework; sourceTree = SOURCE_ROOT; };
		4BDF500B1D760A3500D8FBC3 /* FileUtilsTest */ = {isa = PBXFileReference; lastKnownFileType = folder; path = FileUtilsTest; sourceTree = "<group>"; };
		4BDF50131D7617EA00D8FBC3 /* OpenQuicklyWindowComponent.swift */ = {isa = PBXFileReference; fileEncoding = 4; lastKnownFileType = sourcecode.swift; path = OpenQuicklyWindowComponent.swift; sourceTree = "<group>"; };
		4BDF50181D77540900D8FBC3 /* Base */ = {isa = PBXFileReference; lastKnownFileType = file.xib; name = Base; path = Base.lproj/OpenQuicklyWindow.xib; sourceTree = "<group>"; };
		4BDF501A1D77596500D8FBC3 /* OpenQuicklyWindowManager.swift */ = {isa = PBXFileReference; fileEncoding = 4; lastKnownFileType = sourcecode.swift; path = OpenQuicklyWindowManager.swift; sourceTree = "<group>"; };
		4BDF641A1D0887C100D47E1D /* TextDrawer.h */ = {isa = PBXFileReference; fileEncoding = 4; lastKnownFileType = sourcecode.c.h; path = TextDrawer.h; sourceTree = "<group>"; };
		4BDF641B1D0887C100D47E1D /* TextDrawer.m */ = {isa = PBXFileReference; fileEncoding = 4; lastKnownFileType = sourcecode.c.objc; path = TextDrawer.m; sourceTree = "<group>"; };
		4BDF64221D08CAB000D47E1D /* MMCoreTextView.h */ = {isa = PBXFileReference; fileEncoding = 4; lastKnownFileType = sourcecode.c.h; path = MMCoreTextView.h; sourceTree = "<group>"; };
		4BDF64231D08CAB000D47E1D /* MMCoreTextView.m */ = {isa = PBXFileReference; fileEncoding = 4; lastKnownFileType = sourcecode.c.objc; path = MMCoreTextView.m; sourceTree = "<group>"; };
		4BEBA5051CFF374B00673FDF /* VimR.app */ = {isa = PBXFileReference; explicitFileType = wrapper.application; includeInIndex = 0; path = VimR.app; sourceTree = BUILT_PRODUCTS_DIR; };
		4BEBA5081CFF374B00673FDF /* AppDelegate.swift */ = {isa = PBXFileReference; lastKnownFileType = sourcecode.swift; path = AppDelegate.swift; sourceTree = "<group>"; };
		4BEBA50A1CFF374B00673FDF /* Assets.xcassets */ = {isa = PBXFileReference; lastKnownFileType = folder.assetcatalog; path = Assets.xcassets; sourceTree = "<group>"; };
		4BEBA50D1CFF374B00673FDF /* Base */ = {isa = PBXFileReference; lastKnownFileType = file.xib; name = Base; path = Base.lproj/MainMenu.xib; sourceTree = "<group>"; };
		4BEBA50F1CFF374B00673FDF /* Info.plist */ = {isa = PBXFileReference; lastKnownFileType = text.plist.xml; path = Info.plist; sourceTree = "<group>"; };
		4BEBA5141CFF374B00673FDF /* VimRTests.xctest */ = {isa = PBXFileReference; explicitFileType = wrapper.cfbundle; includeInIndex = 0; path = VimRTests.xctest; sourceTree = BUILT_PRODUCTS_DIR; };
		4BEBA51A1CFF374B00673FDF /* Info.plist */ = {isa = PBXFileReference; lastKnownFileType = text.plist.xml; path = Info.plist; sourceTree = "<group>"; };
		4BEBA6621D00157A00673FDF /* runtime */ = {isa = PBXFileReference; lastKnownFileType = folder; name = runtime; path = neovim/runtime; sourceTree = SOURCE_ROOT; };
		4BEE79141D16D2100012EDAA /* DispatchUtils.swift */ = {isa = PBXFileReference; fileEncoding = 4; lastKnownFileType = sourcecode.swift; path = DispatchUtils.swift; sourceTree = "<group>"; };
		4BEE79161D16D3800012EDAA /* CellAttributes.swift */ = {isa = PBXFileReference; fileEncoding = 4; lastKnownFileType = sourcecode.swift; path = CellAttributes.swift; sourceTree = "<group>"; };
		4BF07EE51D51326A009BECEB /* Base */ = {isa = PBXFileReference; lastKnownFileType = text.rtf; name = Base; path = Base.lproj/Credits.rtf; sourceTree = "<group>"; };
		4BF6E29B1D34153C0053FA76 /* KeyUtils.swift */ = {isa = PBXFileReference; fileEncoding = 4; lastKnownFileType = sourcecode.swift; path = KeyUtils.swift; sourceTree = "<group>"; };
		4BF8EED71D85574800CAC08A /* PrefUtils.swift */ = {isa = PBXFileReference; fileEncoding = 4; lastKnownFileType = sourcecode.swift; path = PrefUtils.swift; sourceTree = "<group>"; };
		4BF8EEDA1D85903000CAC08A /* PrefUtilsTest.swift */ = {isa = PBXFileReference; fileEncoding = 4; lastKnownFileType = sourcecode.swift; path = PrefUtilsTest.swift; sourceTree = "<group>"; };
/* End PBXFileReference section */

/* Begin PBXFrameworksBuildPhase section */
		4B2A2BF31D0351810074CE9A /* Frameworks */ = {
			isa = PBXFrameworksBuildPhase;
			buildActionMask = 2147483647;
			files = (
			);
			runOnlyForDeploymentPostprocessing = 0;
		};
		4B56F28D1D29903F00C1F92E /* Frameworks */ = {
			isa = PBXFrameworksBuildPhase;
			buildActionMask = 2147483647;
			files = (
				4B56F2951D29903F00C1F92E /* SwiftNeoVim.framework in Frameworks */,
				4B56F29D1D29926600C1F92E /* Nimble.framework in Frameworks */,
			);
			runOnlyForDeploymentPostprocessing = 0;
		};
		4B64239C1D8EFE7500FC78C8 /* Frameworks */ = {
			isa = PBXFrameworksBuildPhase;
			buildActionMask = 2147483647;
			files = (
				4B6423AC1D8EFE9800FC78C8 /* PureLayout.framework in Frameworks */,
			);
			runOnlyForDeploymentPostprocessing = 0;
		};
		4B854A171D31447C00E08DE1 /* Frameworks */ = {
			isa = PBXFrameworksBuildPhase;
			buildActionMask = 2147483647;
			files = (
				4BDCFACD1D3145AC00F62670 /* libnvim.a in Frameworks */,
				4BDCFAD51D3145E500F62670 /* libjemalloc_pic.a in Frameworks */,
				4BDCFAD81D3145E500F62670 /* libluv.a in Frameworks */,
				4BDCFAD61D3145E500F62670 /* libjemalloc.a in Frameworks */,
				4BDCFADA1D3145E500F62670 /* libuv.a in Frameworks */,
				4BDCFAD91D3145E500F62670 /* libmsgpack.a in Frameworks */,
				4BDCFADB1D3145E500F62670 /* libvterm.a in Frameworks */,
				4BDCFAD71D3145E500F62670 /* libluajit-5.1.a in Frameworks */,
			);
			runOnlyForDeploymentPostprocessing = 0;
		};
		4BEBA5021CFF374B00673FDF /* Frameworks */ = {
			isa = PBXFrameworksBuildPhase;
			buildActionMask = 2147483647;
			files = (
				4B2A2BFE1D0351810074CE9A /* SwiftNeoVim.framework in Frameworks */,
				4B2A2BEE1D02261F0074CE9A /* RxSwift.framework in Frameworks */,
				4B401B141D0454DC00D99EDC /* PureLayout.framework in Frameworks */,
				4BDF50081D7607BF00D8FBC3 /* EonilFileSystemEvents.framework in Frameworks */,
				4B2A2BEC1D02261F0074CE9A /* RxCocoa.framework in Frameworks */,
			);
			runOnlyForDeploymentPostprocessing = 0;
		};
		4BEBA5111CFF374B00673FDF /* Frameworks */ = {
			isa = PBXFrameworksBuildPhase;
			buildActionMask = 2147483647;
			files = (
				4BDF50091D7607BF00D8FBC3 /* EonilFileSystemEvents.framework in Frameworks */,
				4B6A70991D65058A00E12030 /* Nimble.framework in Frameworks */,
				4BDF500D1D760A6D00D8FBC3 /* RxSwift.framework in Frameworks */,
			);
			runOnlyForDeploymentPostprocessing = 0;
		};
/* End PBXFrameworksBuildPhase section */

/* Begin PBXGroup section */
		1929B41F745CDCDFE09ACDCF /* resources */ = {
			isa = PBXGroup;
			children = (
				4BDF500B1D760A3500D8FBC3 /* FileUtilsTest */,
			);
			path = resources;
			sourceTree = "<group>";
		};
		4B1AC1AF1D7F395300898F0B /* Open Quickly */ = {
			isa = PBXGroup;
			children = (
				4BDF501A1D77596500D8FBC3 /* OpenQuicklyWindowManager.swift */,
				4BDF50131D7617EA00D8FBC3 /* OpenQuicklyWindowComponent.swift */,
				4B22F7F11D7C6B9000929B0E /* ImageAndTextTableCell.swift */,
				4BAD84E71D7CA8FC00A79CC3 /* OpenQuicklyFilterOperation.swift */,
				4BAD81D41D80B5D8004F91AE /* OpenQuicklyFileViewRow.swift */,
			);
			name = "Open Quickly";
			sourceTree = "<group>";
		};
		4B238BED1D3ED55300CBDD98 /* Preferences */ = {
			isa = PBXGroup;
			children = (
				4B4546861D468CEC00A1E27F /* PrefStore.swift */,
				4B4FC8E51D3E8739009352C3 /* PrefWindowComponent.swift */,
				1929BB251F74BEFC82CEEF84 /* PrefPane.swift */,
				4B56CE2F1D5FC27100337673 /* GeneralPrefPane.swift */,
				4B238BEB1D3ED54D00CBDD98 /* AppearancePrefPane.swift */,
				4BBDD3EC1D967DA2008FCC92 /* AdvancedPrefPane.swift */,
				4B37ADBA1D6EC11600970D55 /* TestPane.swift */,
			);
			name = Preferences;
			sourceTree = "<group>";
		};
		4B2A2BE61D0225840074CE9A /* Frameworks */ = {
			isa = PBXGroup;
			children = (
				4BDF50071D7607BF00D8FBC3 /* EonilFileSystemEvents.framework */,
				4B56F29B1D29926600C1F92E /* Nimble.framework */,
				4B401B131D0454DC00D99EDC /* PureLayout.framework */,
				4B2A2BE21D0225800074CE9A /* RxCocoa.framework */,
				4B2A2BE31D0225800074CE9A /* RxSwift.framework */,
			);
			name = Frameworks;
			path = nvox;
			sourceTree = "<group>";
		};
		4B2A2BF81D0351810074CE9A /* SwiftNeoVim */ = {
			isa = PBXGroup;
			children = (
				4B854A151D31444800E08DE1 /* resources */,
				4BEE79131D16D1C60012EDAA /* NeoVimView */,
				4BEE79161D16D3800012EDAA /* CellAttributes.swift */,
				1929BA6128BFDD54CA92F46E /* ColorUtils.swift */,
				4B2A2BF91D0351810074CE9A /* SwiftNeoVim.h */,
				4BDF641A1D0887C100D47E1D /* TextDrawer.h */,
				4BDF641B1D0887C100D47E1D /* TextDrawer.m */,
				4BDF64221D08CAB000D47E1D /* MMCoreTextView.h */,
				4BDF64231D08CAB000D47E1D /* MMCoreTextView.m */,
				4B4192171D0C52D700A0BEB2 /* Grid.swift */,
				4BCADE071D11ED12004DAD0F /* CocoaExtensions.swift */,
				4B1BB3521D16C5E500CA4FEF /* InputTestView.swift */,
				4BEE79141D16D2100012EDAA /* DispatchUtils.swift */,
				4BF6E29B1D34153C0053FA76 /* KeyUtils.swift */,
			);
			path = SwiftNeoVim;
			sourceTree = "<group>";
		};
		4B56F2911D29903F00C1F92E /* SwiftNeoVimTests */ = {
			isa = PBXGroup;
			children = (
				4B56F2921D29903F00C1F92E /* SwiftNeoVimTests.swift */,
				4B56F2941D29903F00C1F92E /* Info.plist */,
			);
			path = SwiftNeoVimTests;
			sourceTree = "<group>";
		};
		4B6423941D8EFD6100FC78C8 /* Workspace */ = {
			isa = PBXGroup;
			children = (
				4B6423951D8EFD7100FC78C8 /* Workspace.swift */,
				4B6423971D8EFDE000FC78C8 /* WorkspaceBar.swift */,
				4B6423991D8EFE3000FC78C8 /* WorkspaceTool.swift */,
				4BB489411D952CF6005BB0E8 /* WorkspaceToolButton.swift */,
			);
			name = Workspace;
			sourceTree = "<group>";
		};
		4B6423A01D8EFE7500FC78C8 /* VimR-Workspace-Demo */ = {
			isa = PBXGroup;
			children = (
				4B6423A11D8EFE7500FC78C8 /* AppDelegate.swift */,
				4B6423A31D8EFE7500FC78C8 /* Assets.xcassets */,
				4B6423A51D8EFE7500FC78C8 /* MainMenu.xib */,
				4B6423A81D8EFE7500FC78C8 /* Info.plist */,
			);
			path = "VimR-Workspace-Demo";
			sourceTree = "<group>";
		};
		4B854A151D31444800E08DE1 /* resources */ = {
			isa = PBXGroup;
			children = (
				4B2A2BFB1D0351810074CE9A /* Info.plist */,
				4BEBA6621D00157A00673FDF /* runtime */,
			);
			name = resources;
			sourceTree = "<group>";
		};
		4B854A1B1D31447C00E08DE1 /* NeoVimServer */ = {
			isa = PBXGroup;
			children = (
				4BCF638F1D323CFD00F15CE4 /* nvim */,
				4BDCFADC1D3145EA00F62670 /* lib */,
				4BDCFAE91D3147A300F62670 /* NeoVimMsgIds.h */,
				4B0C90591D5DED69007753A3 /* NeoVimBuffer.h */,
				4B0C905A1D5DED69007753A3 /* NeoVimBuffer.m */,
				4BDCFAC91D31449700F62670 /* NeoVimServer.h */,
				4BDCFACA1D31449700F62670 /* NeoVimServer.m */,
				4B854A1C1D31447C00E08DE1 /* main.m */,
				1929B93013228985F509C8F6 /* server_ui.m */,
				1929B1A51F076E088EF4CCA4 /* server_globals.h */,
				1929B15B7EDC9B0F40E5E95C /* Logging.h */,
				1929B5C3F2F1CA4113DABFFD /* CocoaCategories.m */,
				1929BE69CF9AB1A10D0DD4F2 /* CocoaCategories.h */,
			);
			path = NeoVimServer;
			sourceTree = "<group>";
		};
		4B97E2CF1D33F92200FC0660 /* resources */ = {
			isa = PBXGroup;
			children = (
				4BEBA50C1CFF374B00673FDF /* MainMenu.xib */,
				4B97E2CE1D33F53D00FC0660 /* MainWindow.xib */,
				4B029F1C1D45E349004EE0D3 /* PrefWindow.xib */,
				4BDF50191D77540900D8FBC3 /* OpenQuicklyWindow.xib */,
				4BEBA50A1CFF374B00673FDF /* Assets.xcassets */,
				4BF07EE61D51326A009BECEB /* Credits.rtf */,
				4BEBA50F1CFF374B00673FDF /* Info.plist */,
				4B37ADB81D6E471B00970D55 /* vimr */,
			);
			name = resources;
			sourceTree = "<group>";
		};
		4BDCFADC1D3145EA00F62670 /* lib */ = {
			isa = PBXGroup;
			children = (
				4BDCFACE1D3145E500F62670 /* libjemalloc_pic.a */,
				4BDCFACF1D3145E500F62670 /* libjemalloc.a */,
				4BDCFAD01D3145E500F62670 /* libluajit-5.1.a */,
				4BDCFAD11D3145E500F62670 /* libluv.a */,
				4BDCFAD21D3145E500F62670 /* libmsgpack.a */,
				4BDCFAD31D3145E500F62670 /* libuv.a */,
				4BDCFAD41D3145E500F62670 /* libvterm.a */,
				4BDCFACC1D3145AC00F62670 /* libnvim.a */,
			);
			name = lib;
			sourceTree = "<group>";
		};
		4BDF500F1D760A9500D8FBC3 /* UI */ = {
			isa = PBXGroup;
			children = (
				1929B39DA7AC4A9B62D7CD39 /* Component.swift */,
				4BD3BF961D32B0DB00082605 /* MainWindowManager.swift */,
				4BD3BF921D32A95800082605 /* MainWindowComponent.swift */,
				4B1AC1AF1D7F395300898F0B /* Open Quickly */,
				4B238BED1D3ED55300CBDD98 /* Preferences */,
			);
			name = UI;
			sourceTree = "<group>";
		};
		4BDF50101D760AB700D8FBC3 /* Commons */ = {
			isa = PBXGroup;
			children = (
				4B6A70931D60E04200E12030 /* AppKitCommons.swift */,
				1929B9AF20D7BD6E5C975128 /* FoundationCommons.swift */,
				4BB1BEA81D48773200463C29 /* RxSwiftCommons.swift */,
				4B6A70951D6100E300E12030 /* SwiftCommons.swift */,
			);
			name = Commons;
			sourceTree = "<group>";
		};
		4BDF50111D760B1100D8FBC3 /* File Items */ = {
			isa = PBXGroup;
			children = (
				1929B7CB4863F80230C32D3C /* FileItem.swift */,
				1929B69499B2569793350CEC /* FileItemIgnorePattern.swift */,
				1929BDF9EBAF1D9D44399045 /* ScoredFileItem.swift */,
				1929B3A98687DF171307AAC8 /* FileItemService.swift */,
			);
			name = "File Items";
			sourceTree = "<group>";
		};
		4BEBA4FC1CFF374B00673FDF = {
			isa = PBXGroup;
			children = (
				4BEBA5071CFF374B00673FDF /* VimR */,
				4BEBA5171CFF374B00673FDF /* VimRTests */,
				4B2A2BF81D0351810074CE9A /* SwiftNeoVim */,
				4B56F2911D29903F00C1F92E /* SwiftNeoVimTests */,
				4B854A1B1D31447C00E08DE1 /* NeoVimServer */,
				4B6423A01D8EFE7500FC78C8 /* VimR-Workspace-Demo */,
				4B2A2BE61D0225840074CE9A /* Frameworks */,
				4BEBA5061CFF374B00673FDF /* Products */,
			);
			sourceTree = "<group>";
		};
		4BEBA5061CFF374B00673FDF /* Products */ = {
			isa = PBXGroup;
			children = (
				4BEBA5051CFF374B00673FDF /* VimR.app */,
				4BEBA5141CFF374B00673FDF /* VimRTests.xctest */,
				4B2A2BF71D0351810074CE9A /* SwiftNeoVim.framework */,
				4B56F2901D29903F00C1F92E /* SwiftNeoVimTests.xctest */,
				4B854A1A1D31447C00E08DE1 /* NeoVimServer */,
				4B64239F1D8EFE7500FC78C8 /* VimR-Workspace-Demo.app */,
			);
			name = Products;
			sourceTree = "<group>";
		};
		4BEBA5071CFF374B00673FDF /* VimR */ = {
			isa = PBXGroup;
			children = (
				4B2A2C0D1D0353750074CE9A /* Bridge.h */,
				4B238BE01D3BF24200CBDD98 /* Application.swift */,
				4BEBA5081CFF374B00673FDF /* AppDelegate.swift */,
				4BDF500F1D760A9500D8FBC3 /* UI */,
				4BDF50111D760B1100D8FBC3 /* File Items */,
				4BF8EED91D858C4400CAC08A /* Utils */,
				4BDF50101D760AB700D8FBC3 /* Commons */,
				4B6423941D8EFD6100FC78C8 /* Workspace */,
				4B97E2CF1D33F92200FC0660 /* resources */,
			);
			path = VimR;
			sourceTree = "<group>";
		};
		4BEBA5171CFF374B00673FDF /* VimRTests */ = {
			isa = PBXGroup;
			children = (
				4BEBA51A1CFF374B00673FDF /* Info.plist */,
				1929BBC84557C8351EC6183E /* FileItemIgnorePatternTest.swift */,
				1929B5D977261F1EBFA9E8F1 /* FileUtilsTest.swift */,
				1929BC19C1BC19246AFF1621 /* MatcherTests.swift */,
				4B22F7EF1D7C029400929B0E /* ScorerTest.swift */,
				4BF8EEDA1D85903000CAC08A /* PrefUtilsTest.swift */,
				1929B41F745CDCDFE09ACDCF /* resources */,
			);
			path = VimRTests;
			sourceTree = "<group>";
		};
		4BEE79131D16D1C60012EDAA /* NeoVimView */ = {
			isa = PBXGroup;
			children = (
				4B0BCC931D70320C00D3CE65 /* Logger.h */,
				1929BF00B466B40629C2AABE /* NeoVimView.swift */,
				4B401B191D046E0600D99EDC /* NeoVimViewDelegate.swift */,
				4B570DC01D303CAF006EDC21 /* NeoVimAgent.h */,
				4B570DC11D303CAF006EDC21 /* NeoVimAgent.m */,
				4B2A2C061D0352CB0074CE9A /* NeoVimUiBridgeProtocol.h */,
			);
			name = NeoVimView;
			sourceTree = "<group>";
		};
		4BF8EED91D858C4400CAC08A /* Utils */ = {
			isa = PBXGroup;
			children = (
				4BF8EED71D85574800CAC08A /* PrefUtils.swift */,
				1929BA8AC40B901B20F20B71 /* FileUtils.swift */,
				1929BEEB33113B0E33C3830F /* Matcher.swift */,
				1929B9D510177918080BE39B /* Scorer.swift */,
			);
			name = Utils;
			sourceTree = "<group>";
		};
/* End PBXGroup section */

/* Begin PBXHeadersBuildPhase section */
		4B2A2BF41D0351810074CE9A /* Headers */ = {
			isa = PBXHeadersBuildPhase;
			buildActionMask = 2147483647;
			files = (
				4B2A2C091D0352CB0074CE9A /* NeoVimUiBridgeProtocol.h in Headers */,
				4B570DC21D303CAF006EDC21 /* NeoVimAgent.h in Headers */,
				4BDF641C1D0887C100D47E1D /* TextDrawer.h in Headers */,
				4B0E22581D5DEDC700C072E6 /* NeoVimBuffer.h in Headers */,
				4BDCFAEA1D31486E00F62670 /* NeoVimMsgIds.h in Headers */,
				4B2A2BFA1D0351810074CE9A /* SwiftNeoVim.h in Headers */,
				4B0BCC941D70320C00D3CE65 /* Logger.h in Headers */,
				4BDF64241D08CAB000D47E1D /* MMCoreTextView.h in Headers */,
			);
			runOnlyForDeploymentPostprocessing = 0;
		};
/* End PBXHeadersBuildPhase section */

/* Begin PBXNativeTarget section */
		4B2A2BF61D0351810074CE9A /* SwiftNeoVim */ = {
			isa = PBXNativeTarget;
			buildConfigurationList = 4B2A2C021D0351810074CE9A /* Build configuration list for PBXNativeTarget "SwiftNeoVim" */;
			buildPhases = (
				4B2A2BF21D0351810074CE9A /* Sources */,
				4B2A2BF31D0351810074CE9A /* Frameworks */,
				4B2A2BF41D0351810074CE9A /* Headers */,
				4B2A2BF51D0351810074CE9A /* Resources */,
				4B854A061D3137B500E08DE1 /* CopyFiles */,
			);
			buildRules = (
			);
			dependencies = (
				4BDCFADE1D31465100F62670 /* PBXTargetDependency */,
			);
			name = SwiftNeoVim;
			productName = SwiftNeoVim;
			productReference = 4B2A2BF71D0351810074CE9A /* SwiftNeoVim.framework */;
			productType = "com.apple.product-type.framework";
		};
		4B56F28F1D29903F00C1F92E /* SwiftNeoVimTests */ = {
			isa = PBXNativeTarget;
			buildConfigurationList = 4B56F29A1D29903F00C1F92E /* Build configuration list for PBXNativeTarget "SwiftNeoVimTests" */;
			buildPhases = (
				4B56F28C1D29903F00C1F92E /* Sources */,
				4B56F28D1D29903F00C1F92E /* Frameworks */,
				4B56F28E1D29903F00C1F92E /* Resources */,
				4B9A15231D2993D0009F9F67 /* CopyFiles */,
			);
			buildRules = (
			);
			dependencies = (
				4B56F2971D29903F00C1F92E /* PBXTargetDependency */,
			);
			name = SwiftNeoVimTests;
			productName = SwiftNeoVimTests;
			productReference = 4B56F2901D29903F00C1F92E /* SwiftNeoVimTests.xctest */;
			productType = "com.apple.product-type.bundle.unit-test";
		};
		4B64239E1D8EFE7500FC78C8 /* VimR-Workspace-Demo */ = {
			isa = PBXNativeTarget;
			buildConfigurationList = 4B6423A91D8EFE7500FC78C8 /* Build configuration list for PBXNativeTarget "VimR-Workspace-Demo" */;
			buildPhases = (
				4B64239B1D8EFE7500FC78C8 /* Sources */,
				4B64239C1D8EFE7500FC78C8 /* Frameworks */,
				4B64239D1D8EFE7500FC78C8 /* Resources */,
				4B6423AE1D8EFE9800FC78C8 /* Embed Frameworks */,
			);
			buildRules = (
			);
			dependencies = (
			);
			name = "VimR-Workspace-Demo";
			productName = "VimR-Workspace-Demo";
			productReference = 4B64239F1D8EFE7500FC78C8 /* VimR-Workspace-Demo.app */;
			productType = "com.apple.product-type.application";
		};
		4B854A191D31447C00E08DE1 /* NeoVimServer */ = {
			isa = PBXNativeTarget;
			buildConfigurationList = 4B854A1E1D31447C00E08DE1 /* Build configuration list for PBXNativeTarget "NeoVimServer" */;
			buildPhases = (
				4BBA71F11D319E0900E16612 /* ShellScript */,
				4B854A161D31447C00E08DE1 /* Sources */,
				4B854A171D31447C00E08DE1 /* Frameworks */,
				4B854A181D31447C00E08DE1 /* CopyFiles */,
			);
			buildRules = (
			);
			dependencies = (
			);
			name = NeoVimServer;
			productName = NeoVimServer;
			productReference = 4B854A1A1D31447C00E08DE1 /* NeoVimServer */;
			productType = "com.apple.product-type.tool";
		};
		4BEBA5041CFF374B00673FDF /* VimR */ = {
			isa = PBXNativeTarget;
			buildConfigurationList = 4BEBA51D1CFF374B00673FDF /* Build configuration list for PBXNativeTarget "VimR" */;
			buildPhases = (
				4BEBA5011CFF374B00673FDF /* Sources */,
				4BEBA5021CFF374B00673FDF /* Frameworks */,
				4BEBA5031CFF374B00673FDF /* Resources */,
				4B2A2BF01D02261F0074CE9A /* Embed Frameworks */,
			);
			buildRules = (
			);
			dependencies = (
				4B2A2BFD1D0351810074CE9A /* PBXTargetDependency */,
			);
			name = VimR;
			productName = nvox;
			productReference = 4BEBA5051CFF374B00673FDF /* VimR.app */;
			productType = "com.apple.product-type.application";
		};
		4BEBA5131CFF374B00673FDF /* VimRTests */ = {
			isa = PBXNativeTarget;
			buildConfigurationList = 4BEBA5201CFF374B00673FDF /* Build configuration list for PBXNativeTarget "VimRTests" */;
			buildPhases = (
				4BEBA5101CFF374B00673FDF /* Sources */,
				4BEBA5111CFF374B00673FDF /* Frameworks */,
				4BEBA5121CFF374B00673FDF /* Resources */,
				4B6A709B1D65079600E12030 /* CopyFiles */,
			);
			buildRules = (
			);
			dependencies = (
				4BEBA5161CFF374B00673FDF /* PBXTargetDependency */,
			);
			name = VimRTests;
			productName = nvoxTests;
			productReference = 4BEBA5141CFF374B00673FDF /* VimRTests.xctest */;
			productType = "com.apple.product-type.bundle.unit-test";
		};
/* End PBXNativeTarget section */

/* Begin PBXProject section */
		4BEBA4FD1CFF374B00673FDF /* Project object */ = {
			isa = PBXProject;
			attributes = {
				LastSwiftUpdateCheck = 0730;
				LastUpgradeCheck = 0730;
				ORGANIZATIONNAME = "Tae Won Ha";
				TargetAttributes = {
					4B2A2BF61D0351810074CE9A = {
						CreatedOnToolsVersion = 7.3.1;
						DevelopmentTeam = H96Q2NKTQH;
					};
					4B56F28F1D29903F00C1F92E = {
						CreatedOnToolsVersion = 7.3.1;
					};
					4B64239E1D8EFE7500FC78C8 = {
						CreatedOnToolsVersion = 7.3.1;
					};
					4B854A191D31447C00E08DE1 = {
						CreatedOnToolsVersion = 7.3.1;
					};
					4BEBA5041CFF374B00673FDF = {
						CreatedOnToolsVersion = 7.3.1;
						DevelopmentTeam = H96Q2NKTQH;
					};
					4BEBA5131CFF374B00673FDF = {
						CreatedOnToolsVersion = 7.3.1;
					};
				};
			};
			buildConfigurationList = 4BEBA5001CFF374B00673FDF /* Build configuration list for PBXProject "VimR" */;
			compatibilityVersion = "Xcode 3.2";
			developmentRegion = English;
			hasScannedForEncodings = 0;
			knownRegions = (
				en,
				Base,
			);
			mainGroup = 4BEBA4FC1CFF374B00673FDF;
			productRefGroup = 4BEBA5061CFF374B00673FDF /* Products */;
			projectDirPath = "";
			projectRoot = "";
			targets = (
				4BEBA5041CFF374B00673FDF /* VimR */,
				4BEBA5131CFF374B00673FDF /* VimRTests */,
				4B2A2BF61D0351810074CE9A /* SwiftNeoVim */,
				4B56F28F1D29903F00C1F92E /* SwiftNeoVimTests */,
				4B854A191D31447C00E08DE1 /* NeoVimServer */,
				4B64239E1D8EFE7500FC78C8 /* VimR-Workspace-Demo */,
			);
		};
/* End PBXProject section */

/* Begin PBXResourcesBuildPhase section */
		4B2A2BF51D0351810074CE9A /* Resources */ = {
			isa = PBXResourcesBuildPhase;
			buildActionMask = 2147483647;
			files = (
				4BDCFAED1D315CB800F62670 /* runtime in Resources */,
			);
			runOnlyForDeploymentPostprocessing = 0;
		};
		4B56F28E1D29903F00C1F92E /* Resources */ = {
			isa = PBXResourcesBuildPhase;
			buildActionMask = 2147483647;
			files = (
			);
			runOnlyForDeploymentPostprocessing = 0;
		};
		4B64239D1D8EFE7500FC78C8 /* Resources */ = {
			isa = PBXResourcesBuildPhase;
			buildActionMask = 2147483647;
			files = (
				4B6423A41D8EFE7500FC78C8 /* Assets.xcassets in Resources */,
				4B6423A71D8EFE7500FC78C8 /* MainMenu.xib in Resources */,
			);
			runOnlyForDeploymentPostprocessing = 0;
		};
		4BEBA5031CFF374B00673FDF /* Resources */ = {
			isa = PBXResourcesBuildPhase;
			buildActionMask = 2147483647;
			files = (
				4BF07EE41D51326A009BECEB /* Credits.rtf in Resources */,
				4BEBA50B1CFF374B00673FDF /* Assets.xcassets in Resources */,
				4BDF50171D77540900D8FBC3 /* OpenQuicklyWindow.xib in Resources */,
				4B37ADB91D6E471B00970D55 /* vimr in Resources */,
				4BEBA50E1CFF374B00673FDF /* MainMenu.xib in Resources */,
				4B97E2CC1D33F53D00FC0660 /* MainWindow.xib in Resources */,
				4B029F1A1D45E349004EE0D3 /* PrefWindow.xib in Resources */,
			);
			runOnlyForDeploymentPostprocessing = 0;
		};
		4BEBA5121CFF374B00673FDF /* Resources */ = {
			isa = PBXResourcesBuildPhase;
			buildActionMask = 2147483647;
			files = (
				4BDF500C1D760A3500D8FBC3 /* FileUtilsTest in Resources */,
			);
			runOnlyForDeploymentPostprocessing = 0;
		};
/* End PBXResourcesBuildPhase section */

/* Begin PBXShellScriptBuildPhase section */
		4BBA71F11D319E0900E16612 /* ShellScript */ = {
			isa = PBXShellScriptBuildPhase;
			buildActionMask = 2147483647;
			files = (
			);
			inputPaths = (
			);
			outputPaths = (
			);
			runOnlyForDeploymentPostprocessing = 0;
			shellPath = /bin/sh;
			shellScript = "pushd neovim\nmake libnvim\npopd";
		};
/* End PBXShellScriptBuildPhase section */

/* Begin PBXSourcesBuildPhase section */
		4B2A2BF21D0351810074CE9A /* Sources */ = {
			isa = PBXSourcesBuildPhase;
			buildActionMask = 2147483647;
			files = (
				4BEE79171D16D3800012EDAA /* CellAttributes.swift in Sources */,
				4BF6E29C1D34153C0053FA76 /* KeyUtils.swift in Sources */,
				4BCADE081D11ED12004DAD0F /* CocoaExtensions.swift in Sources */,
				4B401B1A1D046E0600D99EDC /* NeoVimViewDelegate.swift in Sources */,
				1929B728262BAA14FC93F6AC /* NeoVimView.swift in Sources */,
				4B0E22591D5DF62E00C072E6 /* NeoVimBuffer.m in Sources */,
				4B570DC31D303CAF006EDC21 /* NeoVimAgent.m in Sources */,
				4BEE79151D16D2100012EDAA /* DispatchUtils.swift in Sources */,
				4BDF641D1D0887C100D47E1D /* TextDrawer.m in Sources */,
				4BDF64251D08CAB000D47E1D /* MMCoreTextView.m in Sources */,
				1929BEB90DCDAF7A2B68C886 /* ColorUtils.swift in Sources */,
				4B4192181D0C52D700A0BEB2 /* Grid.swift in Sources */,
			);
			runOnlyForDeploymentPostprocessing = 0;
		};
		4B56F28C1D29903F00C1F92E /* Sources */ = {
			isa = PBXSourcesBuildPhase;
			buildActionMask = 2147483647;
			files = (
				4B56F2931D29903F00C1F92E /* SwiftNeoVimTests.swift in Sources */,
			);
			runOnlyForDeploymentPostprocessing = 0;
		};
		4B64239B1D8EFE7500FC78C8 /* Sources */ = {
			isa = PBXSourcesBuildPhase;
			buildActionMask = 2147483647;
			files = (
				4B280EFF1D945DA5003FE725 /* AppKitCommons.swift in Sources */,
				4B6423AF1D8EFEA800FC78C8 /* Workspace.swift in Sources */,
				4B6423B01D8EFEA800FC78C8 /* WorkspaceBar.swift in Sources */,
				4BB489431D952CF6005BB0E8 /* WorkspaceToolButton.swift in Sources */,
				4B6423B11D8EFEA800FC78C8 /* WorkspaceTool.swift in Sources */,
				4B6423A21D8EFE7500FC78C8 /* AppDelegate.swift in Sources */,
			);
			runOnlyForDeploymentPostprocessing = 0;
		};
		4B854A161D31447C00E08DE1 /* Sources */ = {
			isa = PBXSourcesBuildPhase;
			buildActionMask = 2147483647;
			files = (
				4BDCFACB1D31449700F62670 /* NeoVimServer.m in Sources */,
				4B854A1D1D31447C00E08DE1 /* main.m in Sources */,
				1929BF81A40B4154D3EA33CE /* server_ui.m in Sources */,
				4B0C905B1D5DED69007753A3 /* NeoVimBuffer.m in Sources */,
				1929B1E05C116514C1D3A384 /* CocoaCategories.m in Sources */,
			);
			runOnlyForDeploymentPostprocessing = 0;
		};
		4BEBA5011CFF374B00673FDF /* Sources */ = {
			isa = PBXSourcesBuildPhase;
			buildActionMask = 2147483647;
			files = (
				4BBDD3ED1D967DA2008FCC92 /* AdvancedPrefPane.swift in Sources */,
				4B238BE11D3BF24200CBDD98 /* Application.swift in Sources */,
				4B6423961D8EFD7100FC78C8 /* Workspace.swift in Sources */,
				4B22F7F21D7C6B9000929B0E /* ImageAndTextTableCell.swift in Sources */,
				4BDF50141D7617EA00D8FBC3 /* OpenQuicklyWindowComponent.swift in Sources */,
				4B6A70941D60E04200E12030 /* AppKitCommons.swift in Sources */,
				4BD3BF971D32B0DB00082605 /* MainWindowManager.swift in Sources */,
				4B238BEC1D3ED54D00CBDD98 /* AppearancePrefPane.swift in Sources */,
				4BD3BF931D32A95800082605 /* MainWindowComponent.swift in Sources */,
				4B6423981D8EFDE000FC78C8 /* WorkspaceBar.swift in Sources */,
				4BB1BEA91D48773200463C29 /* RxSwiftCommons.swift in Sources */,
				4BAD81D51D80B5D8004F91AE /* OpenQuicklyFileViewRow.swift in Sources */,
				4B4546871D468CEC00A1E27F /* PrefStore.swift in Sources */,
				4B4FC8E61D3E8739009352C3 /* PrefWindowComponent.swift in Sources */,
				4B6A70961D6100E300E12030 /* SwiftCommons.swift in Sources */,
				4B56CE301D5FC27100337673 /* GeneralPrefPane.swift in Sources */,
				4BF8EED81D85574800CAC08A /* PrefUtils.swift in Sources */,
				4BEBA5091CFF374B00673FDF /* AppDelegate.swift in Sources */,
				1929B165820D7177743B537A /* Component.swift in Sources */,
				1929B93DBAD09835E428F610 /* PrefPane.swift in Sources */,
				4B64239A1D8EFE3000FC78C8 /* WorkspaceTool.swift in Sources */,
				4BDF501B1D77596500D8FBC3 /* OpenQuicklyWindowManager.swift in Sources */,
				1929B462CD4935AFF6D69457 /* FileItem.swift in Sources */,
				1929B6388EAF16C190B82955 /* FileItemIgnorePattern.swift in Sources */,
				1929B73E5EC0B108B83F82EB /* FileItemService.swift in Sources */,
				1929B67DA3EB21A631EF1DBB /* FileUtils.swift in Sources */,
				1929B3F5743967125F357C9F /* Matcher.swift in Sources */,
				1929B53876E6952D378C2B30 /* ScoredFileItem.swift in Sources */,
				1929BD3F9E609BFADB27584B /* Scorer.swift in Sources */,
				4BB489421D952CF6005BB0E8 /* WorkspaceToolButton.swift in Sources */,
				4BAD84E81D7CA8FC00A79CC3 /* OpenQuicklyFilterOperation.swift in Sources */,
				1929B0E0C3BC59F52713D5A2 /* FoundationCommons.swift in Sources */,
			);
			runOnlyForDeploymentPostprocessing = 0;
		};
		4BEBA5101CFF374B00673FDF /* Sources */ = {
			isa = PBXSourcesBuildPhase;
			buildActionMask = 2147483647;
			files = (
				4BF8EEDC1D85908400CAC08A /* PrefUtils.swift in Sources */,
				1929B43FBA7A31F39D294CD0 /* FileItem.swift in Sources */,
				1929B741C4E58EEDAF901353 /* FileItemIgnorePattern.swift in Sources */,
				1929B7C981A0EFCC8D631E3F /* FileItemService.swift in Sources */,
				1929B2E1A64297B8E05BB64A /* FileUtils.swift in Sources */,
				1929B3BF1DB87B57559DC27D /* Matcher.swift in Sources */,
				4BF8EEDB1D85903000CAC08A /* PrefUtilsTest.swift in Sources */,
				1929B63CD9CBB9C122BD99A5 /* ScoredFileItem.swift in Sources */,
				1929B10DD8CD7EE0B8BE529F /* Scorer.swift in Sources */,
				4B22F7F01D7C029400929B0E /* ScorerTest.swift in Sources */,
				1929B4D3A4429651C2AF55E5 /* FoundationCommons.swift in Sources */,
				1929BEFEABA0448306CDB6D4 /* FileItemIgnorePatternTest.swift in Sources */,
				1929B7A2F2B423AA9740FD45 /* FileUtilsTest.swift in Sources */,
				1929BD4CA2204E061A86A140 /* MatcherTests.swift in Sources */,
			);
			runOnlyForDeploymentPostprocessing = 0;
		};
/* End PBXSourcesBuildPhase section */

/* Begin PBXTargetDependency section */
		4B2A2BFD1D0351810074CE9A /* PBXTargetDependency */ = {
			isa = PBXTargetDependency;
			target = 4B2A2BF61D0351810074CE9A /* SwiftNeoVim */;
			targetProxy = 4B2A2BFC1D0351810074CE9A /* PBXContainerItemProxy */;
		};
		4B56F2971D29903F00C1F92E /* PBXTargetDependency */ = {
			isa = PBXTargetDependency;
			target = 4B2A2BF61D0351810074CE9A /* SwiftNeoVim */;
			targetProxy = 4B56F2961D29903F00C1F92E /* PBXContainerItemProxy */;
		};
		4BDCFADE1D31465100F62670 /* PBXTargetDependency */ = {
			isa = PBXTargetDependency;
			target = 4B854A191D31447C00E08DE1 /* NeoVimServer */;
			targetProxy = 4BDCFADD1D31465100F62670 /* PBXContainerItemProxy */;
		};
		4BEBA5161CFF374B00673FDF /* PBXTargetDependency */ = {
			isa = PBXTargetDependency;
			target = 4BEBA5041CFF374B00673FDF /* VimR */;
			targetProxy = 4BEBA5151CFF374B00673FDF /* PBXContainerItemProxy */;
		};
/* End PBXTargetDependency section */

/* Begin PBXVariantGroup section */
		4B029F1C1D45E349004EE0D3 /* PrefWindow.xib */ = {
			isa = PBXVariantGroup;
			children = (
				4B029F1B1D45E349004EE0D3 /* Base */,
			);
			name = PrefWindow.xib;
			sourceTree = "<group>";
		};
		4B6423A51D8EFE7500FC78C8 /* MainMenu.xib */ = {
			isa = PBXVariantGroup;
			children = (
				4B6423A61D8EFE7500FC78C8 /* Base */,
			);
			name = MainMenu.xib;
			sourceTree = "<group>";
		};
		4B97E2CE1D33F53D00FC0660 /* MainWindow.xib */ = {
			isa = PBXVariantGroup;
			children = (
				4B97E2CD1D33F53D00FC0660 /* Base */,
			);
			name = MainWindow.xib;
			sourceTree = "<group>";
		};
		4BDF50191D77540900D8FBC3 /* OpenQuicklyWindow.xib */ = {
			isa = PBXVariantGroup;
			children = (
				4BDF50181D77540900D8FBC3 /* Base */,
			);
			name = OpenQuicklyWindow.xib;
			sourceTree = "<group>";
		};
		4BEBA50C1CFF374B00673FDF /* MainMenu.xib */ = {
			isa = PBXVariantGroup;
			children = (
				4BEBA50D1CFF374B00673FDF /* Base */,
			);
			name = MainMenu.xib;
			sourceTree = "<group>";
		};
		4BF07EE61D51326A009BECEB /* Credits.rtf */ = {
			isa = PBXVariantGroup;
			children = (
				4BF07EE51D51326A009BECEB /* Base */,
			);
			name = Credits.rtf;
			sourceTree = "<group>";
		};
/* End PBXVariantGroup section */

/* Begin XCBuildConfiguration section */
		4B2A2C001D0351810074CE9A /* Debug */ = {
			isa = XCBuildConfiguration;
			buildSettings = {
				CLANG_ENABLE_MODULES = YES;
				COMBINE_HIDPI_IMAGES = YES;
				DEFINES_MODULE = YES;
				DYLIB_COMPATIBILITY_VERSION = 1;
				DYLIB_CURRENT_VERSION = 77;
				DYLIB_INSTALL_NAME_BASE = "@rpath";
				FRAMEWORK_SEARCH_PATHS = (
					"$(inherited)",
					"$(PROJECT_DIR)/Carthage/Build/Mac",
				);
				FRAMEWORK_VERSION = A;
				INFOPLIST_FILE = SwiftNeoVim/Info.plist;
				INSTALL_PATH = "$(LOCAL_LIBRARY_DIR)/Frameworks";
				LD_RUNPATH_SEARCH_PATHS = "$(inherited) @executable_path/../Frameworks @loader_path/Frameworks";
				PRODUCT_BUNDLE_IDENTIFIER = com.qvacua.VimR.SwiftNeoVim;
				PRODUCT_NAME = "$(TARGET_NAME)";
				SKIP_INSTALL = YES;
				SWIFT_OPTIMIZATION_LEVEL = "-Onone";
			};
			name = Debug;
		};
		4B2A2C011D0351810074CE9A /* Release */ = {
			isa = XCBuildConfiguration;
			buildSettings = {
				CLANG_ENABLE_MODULES = YES;
				COMBINE_HIDPI_IMAGES = YES;
				DEFINES_MODULE = YES;
				DYLIB_COMPATIBILITY_VERSION = 1;
				DYLIB_CURRENT_VERSION = 77;
				DYLIB_INSTALL_NAME_BASE = "@rpath";
				FRAMEWORK_SEARCH_PATHS = (
					"$(inherited)",
					"$(PROJECT_DIR)/Carthage/Build/Mac",
				);
				FRAMEWORK_VERSION = A;
				INFOPLIST_FILE = SwiftNeoVim/Info.plist;
				INSTALL_PATH = "$(LOCAL_LIBRARY_DIR)/Frameworks";
				LD_RUNPATH_SEARCH_PATHS = "$(inherited) @executable_path/../Frameworks @loader_path/Frameworks";
				PRODUCT_BUNDLE_IDENTIFIER = com.qvacua.VimR.SwiftNeoVim;
				PRODUCT_NAME = "$(TARGET_NAME)";
				SKIP_INSTALL = YES;
			};
			name = Release;
		};
		4B56F2981D29903F00C1F92E /* Debug */ = {
			isa = XCBuildConfiguration;
			buildSettings = {
				COMBINE_HIDPI_IMAGES = YES;
				FRAMEWORK_SEARCH_PATHS = (
					"$(inherited)",
					"$(PROJECT_DIR)/Carthage/Build/Mac",
				);
				INFOPLIST_FILE = SwiftNeoVimTests/Info.plist;
				LD_RUNPATH_SEARCH_PATHS = "$(inherited) @executable_path/../Frameworks @loader_path/../Frameworks";
				PRODUCT_BUNDLE_IDENTIFIER = com.qvacua.vimr.SwiftNeoVimTests;
				PRODUCT_NAME = "$(TARGET_NAME)";
			};
			name = Debug;
		};
		4B56F2991D29903F00C1F92E /* Release */ = {
			isa = XCBuildConfiguration;
			buildSettings = {
				COMBINE_HIDPI_IMAGES = YES;
				FRAMEWORK_SEARCH_PATHS = (
					"$(inherited)",
					"$(PROJECT_DIR)/Carthage/Build/Mac",
				);
				INFOPLIST_FILE = SwiftNeoVimTests/Info.plist;
				LD_RUNPATH_SEARCH_PATHS = "$(inherited) @executable_path/../Frameworks @loader_path/../Frameworks";
				PRODUCT_BUNDLE_IDENTIFIER = com.qvacua.vimr.SwiftNeoVimTests;
				PRODUCT_NAME = "$(TARGET_NAME)";
			};
			name = Release;
		};
		4B6423AA1D8EFE7500FC78C8 /* Debug */ = {
			isa = XCBuildConfiguration;
			buildSettings = {
				ASSETCATALOG_COMPILER_APPICON_NAME = AppIcon;
				COMBINE_HIDPI_IMAGES = YES;
				FRAMEWORK_SEARCH_PATHS = (
					"$(inherited)",
					"$(PROJECT_DIR)/Carthage/Build/Mac",
				);
				INFOPLIST_FILE = "VimR-Workspace-Demo/Info.plist";
				LD_RUNPATH_SEARCH_PATHS = "$(inherited) @executable_path/../Frameworks";
				PRODUCT_BUNDLE_IDENTIFIER = "com.qvacua.VimR-Workspace-Demo";
				PRODUCT_NAME = "$(TARGET_NAME)";
			};
			name = Debug;
		};
		4B6423AB1D8EFE7500FC78C8 /* Release */ = {
			isa = XCBuildConfiguration;
			buildSettings = {
				ASSETCATALOG_COMPILER_APPICON_NAME = AppIcon;
				COMBINE_HIDPI_IMAGES = YES;
				FRAMEWORK_SEARCH_PATHS = (
					"$(inherited)",
					"$(PROJECT_DIR)/Carthage/Build/Mac",
				);
				INFOPLIST_FILE = "VimR-Workspace-Demo/Info.plist";
				LD_RUNPATH_SEARCH_PATHS = "$(inherited) @executable_path/../Frameworks";
				PRODUCT_BUNDLE_IDENTIFIER = "com.qvacua.VimR-Workspace-Demo";
				PRODUCT_NAME = "$(TARGET_NAME)";
			};
			name = Release;
		};
		4B854A1F1D31447C00E08DE1 /* Debug */ = {
			isa = XCBuildConfiguration;
			buildSettings = {
				GCC_PREPROCESSOR_DEFINITIONS = (
					"DEBUG=1",
					"$(inherited)",
					"CUSTOM_UI=1",
					"INCLUDE_GENERATED_DECLARATIONS=1",
				);
				HEADER_SEARCH_PATHS = (
					"$(PROJECT_DIR)/neovim/build/include",
					"$(PROJECT_DIR)/neovim/src",
					"$(PROJECT_DIR)/neovim/.deps/usr/include",
				);
				LIBRARY_SEARCH_PATHS = (
					"$(PROJECT_DIR)/neovim/build/lib",
					"$(PROJECT_DIR)/neovim/.deps/usr/lib",
				);
				OTHER_LDFLAGS = (
					/usr/local/opt/gettext/lib/libintl.a,
					"-liconv",
				);
				PRODUCT_NAME = "$(TARGET_NAME)";
			};
			name = Debug;
		};
		4B854A201D31447C00E08DE1 /* Release */ = {
			isa = XCBuildConfiguration;
			buildSettings = {
				GCC_PREPROCESSOR_DEFINITIONS = (
					"INCLUDE_GENERATED_DECLARATIONS=1",
					"CUSTOM_UI=1",
				);
				HEADER_SEARCH_PATHS = (
					"$(PROJECT_DIR)/neovim/build/include",
					"$(PROJECT_DIR)/neovim/src",
					"$(PROJECT_DIR)/neovim/.deps/usr/include",
				);
				LIBRARY_SEARCH_PATHS = (
					"$(PROJECT_DIR)/neovim/build/lib",
					"$(PROJECT_DIR)/neovim/.deps/usr/lib",
				);
				OTHER_LDFLAGS = (
					/usr/local/opt/gettext/lib/libintl.a,
					"-liconv",
				);
				PRODUCT_NAME = "$(TARGET_NAME)";
			};
			name = Release;
		};
		4BEBA51B1CFF374B00673FDF /* Debug */ = {
			isa = XCBuildConfiguration;
			buildSettings = {
				ALWAYS_SEARCH_USER_PATHS = NO;
				CLANG_ANALYZER_NONNULL = YES;
				CLANG_CXX_LANGUAGE_STANDARD = "gnu++0x";
				CLANG_CXX_LIBRARY = "libc++";
				CLANG_ENABLE_MODULES = YES;
				CLANG_ENABLE_OBJC_ARC = YES;
				CLANG_WARN_BOOL_CONVERSION = YES;
				CLANG_WARN_CONSTANT_CONVERSION = YES;
				CLANG_WARN_DIRECT_OBJC_ISA_USAGE = YES_ERROR;
				CLANG_WARN_EMPTY_BODY = YES;
				CLANG_WARN_ENUM_CONVERSION = YES;
				CLANG_WARN_INT_CONVERSION = YES;
				CLANG_WARN_OBJC_ROOT_CLASS = YES_ERROR;
				CLANG_WARN_UNREACHABLE_CODE = YES;
				CLANG_WARN__DUPLICATE_METHOD_MATCH = YES;
				COPY_PHASE_STRIP = NO;
				CURRENT_PROJECT_VERSION = 77;
				DEBUG_INFORMATION_FORMAT = dwarf;
				ENABLE_STRICT_OBJC_MSGSEND = YES;
				ENABLE_TESTABILITY = YES;
				GCC_C_LANGUAGE_STANDARD = gnu99;
				GCC_DYNAMIC_NO_PIC = NO;
				GCC_NO_COMMON_BLOCKS = YES;
				GCC_OPTIMIZATION_LEVEL = 0;
				GCC_PREPROCESSOR_DEFINITIONS = (
					"DEBUG=1",
					"$(inherited)",
				);
				GCC_WARN_64_TO_32_BIT_CONVERSION = YES;
				GCC_WARN_ABOUT_RETURN_TYPE = YES_ERROR;
				GCC_WARN_UNDECLARED_SELECTOR = YES;
				GCC_WARN_UNINITIALIZED_AUTOS = YES_AGGRESSIVE;
				GCC_WARN_UNUSED_FUNCTION = YES;
				GCC_WARN_UNUSED_VARIABLE = YES;
				MACOSX_DEPLOYMENT_TARGET = 10.11;
				MTL_ENABLE_DEBUG_INFO = YES;
				ONLY_ACTIVE_ARCH = YES;
				OTHER_SWIFT_FLAGS = "-D DEBUG";
				SDKROOT = macosx;
				SWIFT_OPTIMIZATION_LEVEL = "-Onone";
				VERSIONING_SYSTEM = "apple-generic";
			};
			name = Debug;
		};
		4BEBA51C1CFF374B00673FDF /* Release */ = {
			isa = XCBuildConfiguration;
			buildSettings = {
				ALWAYS_SEARCH_USER_PATHS = NO;
				CLANG_ANALYZER_NONNULL = YES;
				CLANG_CXX_LANGUAGE_STANDARD = "gnu++0x";
				CLANG_CXX_LIBRARY = "libc++";
				CLANG_ENABLE_MODULES = YES;
				CLANG_ENABLE_OBJC_ARC = YES;
				CLANG_WARN_BOOL_CONVERSION = YES;
				CLANG_WARN_CONSTANT_CONVERSION = YES;
				CLANG_WARN_DIRECT_OBJC_ISA_USAGE = YES_ERROR;
				CLANG_WARN_EMPTY_BODY = YES;
				CLANG_WARN_ENUM_CONVERSION = YES;
				CLANG_WARN_INT_CONVERSION = YES;
				CLANG_WARN_OBJC_ROOT_CLASS = YES_ERROR;
				CLANG_WARN_UNREACHABLE_CODE = YES;
				CLANG_WARN__DUPLICATE_METHOD_MATCH = YES;
				COPY_PHASE_STRIP = NO;
				CURRENT_PROJECT_VERSION = 77;
				DEBUG_INFORMATION_FORMAT = "dwarf-with-dsym";
				ENABLE_NS_ASSERTIONS = NO;
				ENABLE_STRICT_OBJC_MSGSEND = YES;
				GCC_C_LANGUAGE_STANDARD = gnu99;
				GCC_NO_COMMON_BLOCKS = YES;
				GCC_WARN_64_TO_32_BIT_CONVERSION = YES;
				GCC_WARN_ABOUT_RETURN_TYPE = YES_ERROR;
				GCC_WARN_UNDECLARED_SELECTOR = YES;
				GCC_WARN_UNINITIALIZED_AUTOS = YES_AGGRESSIVE;
				GCC_WARN_UNUSED_FUNCTION = YES;
				GCC_WARN_UNUSED_VARIABLE = YES;
				MACOSX_DEPLOYMENT_TARGET = 10.11;
				MTL_ENABLE_DEBUG_INFO = NO;
				SDKROOT = macosx;
				SWIFT_OPTIMIZATION_LEVEL = "-Owholemodule";
				VERSIONING_SYSTEM = "apple-generic";
			};
			name = Release;
		};
		4BEBA51E1CFF374B00673FDF /* Debug */ = {
			isa = XCBuildConfiguration;
			buildSettings = {
				ASSETCATALOG_COMPILER_APPICON_NAME = AppIcon;
				COMBINE_HIDPI_IMAGES = YES;
				DEFINES_MODULE = YES;
				EMBEDDED_CONTENT_CONTAINS_SWIFT = YES;
				FRAMEWORK_SEARCH_PATHS = (
					"$(inherited)",
					"$(PROJECT_DIR)/Carthage/Build/Mac",
				);
				INFOPLIST_FILE = VimR/Info.plist;
				LD_RUNPATH_SEARCH_PATHS = "$(inherited) @executable_path/../Frameworks";
				PRODUCT_BUNDLE_IDENTIFIER = com.qvacua.VimR;
				PRODUCT_NAME = VimR;
				SWIFT_OBJC_BRIDGING_HEADER = VimR/Bridge.h;
			};
			name = Debug;
		};
		4BEBA51F1CFF374B00673FDF /* Release */ = {
			isa = XCBuildConfiguration;
			buildSettings = {
				ASSETCATALOG_COMPILER_APPICON_NAME = AppIcon;
				COMBINE_HIDPI_IMAGES = YES;
				DEFINES_MODULE = YES;
				EMBEDDED_CONTENT_CONTAINS_SWIFT = YES;
				FRAMEWORK_SEARCH_PATHS = (
					"$(inherited)",
					"$(PROJECT_DIR)/Carthage/Build/Mac",
				);
				INFOPLIST_FILE = VimR/Info.plist;
				LD_RUNPATH_SEARCH_PATHS = "$(inherited) @executable_path/../Frameworks";
				PRODUCT_BUNDLE_IDENTIFIER = com.qvacua.VimR;
				PRODUCT_NAME = VimR;
				SWIFT_OBJC_BRIDGING_HEADER = VimR/Bridge.h;
			};
			name = Release;
		};
		4BEBA5211CFF374B00673FDF /* Debug */ = {
			isa = XCBuildConfiguration;
			buildSettings = {
				COMBINE_HIDPI_IMAGES = YES;
				FRAMEWORK_SEARCH_PATHS = (
					"$(inherited)",
					"$(PROJECT_DIR)/Carthage/Build/Mac",
				);
				INFOPLIST_FILE = VimRTests/Info.plist;
				LD_RUNPATH_SEARCH_PATHS = "$(inherited) @executable_path/../Frameworks @loader_path/../Frameworks";
				PRODUCT_BUNDLE_IDENTIFIER = com.qvacua.VimRTests;
				PRODUCT_NAME = VimRTests;
			};
			name = Debug;
		};
		4BEBA5221CFF374B00673FDF /* Release */ = {
			isa = XCBuildConfiguration;
			buildSettings = {
				COMBINE_HIDPI_IMAGES = YES;
				FRAMEWORK_SEARCH_PATHS = (
					"$(inherited)",
					"$(PROJECT_DIR)/Carthage/Build/Mac",
				);
				INFOPLIST_FILE = VimRTests/Info.plist;
				LD_RUNPATH_SEARCH_PATHS = "$(inherited) @executable_path/../Frameworks @loader_path/../Frameworks";
				PRODUCT_BUNDLE_IDENTIFIER = com.qvacua.VimRTests;
				PRODUCT_NAME = VimRTests;
			};
			name = Release;
		};
/* End XCBuildConfiguration section */

/* Begin XCConfigurationList section */
		4B2A2C021D0351810074CE9A /* Build configuration list for PBXNativeTarget "SwiftNeoVim" */ = {
			isa = XCConfigurationList;
			buildConfigurations = (
				4B2A2C001D0351810074CE9A /* Debug */,
				4B2A2C011D0351810074CE9A /* Release */,
			);
			defaultConfigurationIsVisible = 0;
			defaultConfigurationName = Release;
		};
		4B56F29A1D29903F00C1F92E /* Build configuration list for PBXNativeTarget "SwiftNeoVimTests" */ = {
			isa = XCConfigurationList;
			buildConfigurations = (
				4B56F2981D29903F00C1F92E /* Debug */,
				4B56F2991D29903F00C1F92E /* Release */,
			);
			defaultConfigurationIsVisible = 0;
			defaultConfigurationName = Release;
		};
		4B6423A91D8EFE7500FC78C8 /* Build configuration list for PBXNativeTarget "VimR-Workspace-Demo" */ = {
			isa = XCConfigurationList;
			buildConfigurations = (
				4B6423AA1D8EFE7500FC78C8 /* Debug */,
				4B6423AB1D8EFE7500FC78C8 /* Release */,
			);
			defaultConfigurationIsVisible = 0;
			defaultConfigurationName = Release;
		};
		4B854A1E1D31447C00E08DE1 /* Build configuration list for PBXNativeTarget "NeoVimServer" */ = {
			isa = XCConfigurationList;
			buildConfigurations = (
				4B854A1F1D31447C00E08DE1 /* Debug */,
				4B854A201D31447C00E08DE1 /* Release */,
			);
			defaultConfigurationIsVisible = 0;
			defaultConfigurationName = Release;
		};
		4BEBA5001CFF374B00673FDF /* Build configuration list for PBXProject "VimR" */ = {
			isa = XCConfigurationList;
			buildConfigurations = (
				4BEBA51B1CFF374B00673FDF /* Debug */,
				4BEBA51C1CFF374B00673FDF /* Release */,
			);
			defaultConfigurationIsVisible = 0;
			defaultConfigurationName = Release;
		};
		4BEBA51D1CFF374B00673FDF /* Build configuration list for PBXNativeTarget "VimR" */ = {
			isa = XCConfigurationList;
			buildConfigurations = (
				4BEBA51E1CFF374B00673FDF /* Debug */,
				4BEBA51F1CFF374B00673FDF /* Release */,
			);
			defaultConfigurationIsVisible = 0;
			defaultConfigurationName = Release;
		};
		4BEBA5201CFF374B00673FDF /* Build configuration list for PBXNativeTarget "VimRTests" */ = {
			isa = XCConfigurationList;
			buildConfigurations = (
				4BEBA5211CFF374B00673FDF /* Debug */,
				4BEBA5221CFF374B00673FDF /* Release */,
			);
			defaultConfigurationIsVisible = 0;
			defaultConfigurationName = Release;
		};
/* End XCConfigurationList section */
	};
	rootObject = 4BEBA4FD1CFF374B00673FDF /* Project object */;
}<|MERGE_RESOLUTION|>--- conflicted
+++ resolved
@@ -85,12 +85,8 @@
 		4BAD81D51D80B5D8004F91AE /* OpenQuicklyFileViewRow.swift in Sources */ = {isa = PBXBuildFile; fileRef = 4BAD81D41D80B5D8004F91AE /* OpenQuicklyFileViewRow.swift */; };
 		4BAD84E81D7CA8FC00A79CC3 /* OpenQuicklyFilterOperation.swift in Sources */ = {isa = PBXBuildFile; fileRef = 4BAD84E71D7CA8FC00A79CC3 /* OpenQuicklyFilterOperation.swift */; };
 		4BB1BEA91D48773200463C29 /* RxSwiftCommons.swift in Sources */ = {isa = PBXBuildFile; fileRef = 4BB1BEA81D48773200463C29 /* RxSwiftCommons.swift */; };
-<<<<<<< HEAD
-		4BB489421D952CF6005BB0E8 /* WorkspaceToolButton.swift in Sources */ = {isa = PBXBuildFile; fileRef = 4BB489411D952CF6005BB0E8 /* WorkspaceToolButton.swift */; };
 		4BB489431D952CF6005BB0E8 /* WorkspaceToolButton.swift in Sources */ = {isa = PBXBuildFile; fileRef = 4BB489411D952CF6005BB0E8 /* WorkspaceToolButton.swift */; };
-=======
 		4BBDD3ED1D967DA2008FCC92 /* AdvancedPrefPane.swift in Sources */ = {isa = PBXBuildFile; fileRef = 4BBDD3EC1D967DA2008FCC92 /* AdvancedPrefPane.swift */; };
->>>>>>> dff2d426
 		4BCADE081D11ED12004DAD0F /* CocoaExtensions.swift in Sources */ = {isa = PBXBuildFile; fileRef = 4BCADE071D11ED12004DAD0F /* CocoaExtensions.swift */; };
 		4BD3BF931D32A95800082605 /* MainWindowComponent.swift in Sources */ = {isa = PBXBuildFile; fileRef = 4BD3BF921D32A95800082605 /* MainWindowComponent.swift */; };
 		4BD3BF971D32B0DB00082605 /* MainWindowManager.swift in Sources */ = {isa = PBXBuildFile; fileRef = 4BD3BF961D32B0DB00082605 /* MainWindowManager.swift */; };
@@ -301,11 +297,8 @@
 		4BAD81D41D80B5D8004F91AE /* OpenQuicklyFileViewRow.swift */ = {isa = PBXFileReference; fileEncoding = 4; lastKnownFileType = sourcecode.swift; path = OpenQuicklyFileViewRow.swift; sourceTree = "<group>"; };
 		4BAD84E71D7CA8FC00A79CC3 /* OpenQuicklyFilterOperation.swift */ = {isa = PBXFileReference; fileEncoding = 4; lastKnownFileType = sourcecode.swift; path = OpenQuicklyFilterOperation.swift; sourceTree = "<group>"; };
 		4BB1BEA81D48773200463C29 /* RxSwiftCommons.swift */ = {isa = PBXFileReference; fileEncoding = 4; lastKnownFileType = sourcecode.swift; path = RxSwiftCommons.swift; sourceTree = "<group>"; };
-<<<<<<< HEAD
 		4BB489411D952CF6005BB0E8 /* WorkspaceToolButton.swift */ = {isa = PBXFileReference; fileEncoding = 4; lastKnownFileType = sourcecode.swift; name = WorkspaceToolButton.swift; path = Workspace/WorkspaceToolButton.swift; sourceTree = "<group>"; };
-=======
 		4BBDD3EC1D967DA2008FCC92 /* AdvancedPrefPane.swift */ = {isa = PBXFileReference; fileEncoding = 4; lastKnownFileType = sourcecode.swift; path = AdvancedPrefPane.swift; sourceTree = "<group>"; };
->>>>>>> dff2d426
 		4BCADE071D11ED12004DAD0F /* CocoaExtensions.swift */ = {isa = PBXFileReference; fileEncoding = 4; lastKnownFileType = sourcecode.swift; path = CocoaExtensions.swift; sourceTree = "<group>"; };
 		4BCF638F1D323CFD00F15CE4 /* nvim */ = {isa = PBXFileReference; lastKnownFileType = folder; name = nvim; path = neovim/src/nvim; sourceTree = SOURCE_ROOT; };
 		4BD3BF921D32A95800082605 /* MainWindowComponent.swift */ = {isa = PBXFileReference; fileEncoding = 4; lastKnownFileType = sourcecode.swift; path = MainWindowComponent.swift; sourceTree = "<group>"; };
