--- conflicted
+++ resolved
@@ -1411,11 +1411,7 @@
 				COMBINE_HIDPI_IMAGES = YES;
 				DEFINES_MODULE = YES;
 				DYLIB_COMPATIBILITY_VERSION = 1;
-<<<<<<< HEAD
-				DYLIB_CURRENT_VERSION = 161;
-=======
 				DYLIB_CURRENT_VERSION = 162;
->>>>>>> 8874fc06
 				DYLIB_INSTALL_NAME_BASE = "@rpath";
 				FRAMEWORK_SEARCH_PATHS = (
 					"$(inherited)",
@@ -1439,11 +1435,7 @@
 				COMBINE_HIDPI_IMAGES = YES;
 				DEFINES_MODULE = YES;
 				DYLIB_COMPATIBILITY_VERSION = 1;
-<<<<<<< HEAD
-				DYLIB_CURRENT_VERSION = 161;
-=======
 				DYLIB_CURRENT_VERSION = 162;
->>>>>>> 8874fc06
 				DYLIB_INSTALL_NAME_BASE = "@rpath";
 				FRAMEWORK_SEARCH_PATHS = (
 					"$(inherited)",
@@ -1635,11 +1627,7 @@
 				CLANG_WARN_UNREACHABLE_CODE = YES;
 				CLANG_WARN__DUPLICATE_METHOD_MATCH = YES;
 				COPY_PHASE_STRIP = NO;
-<<<<<<< HEAD
-				CURRENT_PROJECT_VERSION = 161;
-=======
 				CURRENT_PROJECT_VERSION = 162;
->>>>>>> 8874fc06
 				DEBUG_INFORMATION_FORMAT = dwarf;
 				ENABLE_STRICT_OBJC_MSGSEND = YES;
 				ENABLE_TESTABILITY = YES;
@@ -1689,11 +1677,7 @@
 				CLANG_WARN_UNREACHABLE_CODE = YES;
 				CLANG_WARN__DUPLICATE_METHOD_MATCH = YES;
 				COPY_PHASE_STRIP = NO;
-<<<<<<< HEAD
-				CURRENT_PROJECT_VERSION = 161;
-=======
 				CURRENT_PROJECT_VERSION = 162;
->>>>>>> 8874fc06
 				DEBUG_INFORMATION_FORMAT = "dwarf-with-dsym";
 				ENABLE_NS_ASSERTIONS = NO;
 				ENABLE_STRICT_OBJC_MSGSEND = YES;
